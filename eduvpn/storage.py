"""
This module contains code to maintain a simple metadata storage in ~/.config/eduvpn/
"""
from typing import Optional, Tuple, List
from enum import Enum
from os import PathLike
from datetime import datetime
import json
from oauthlib.oauth2.rfc6749.tokens import OAuth2Token
import eduvpn
<<<<<<< HEAD
from eduvpn.settings import CONFIG_PREFIX, CONFIG_DIR_MODE
=======
from eduvpn.settings import CONFIG_PREFIX
from eduvpn.ovpn import Ovpn
>>>>>>> 42dee592
from eduvpn.utils import get_logger

logger = get_logger(__name__)

_metadata_path = CONFIG_PREFIX / "metadata.json"


class ConnectionType(str, Enum):
    INSTITUTE = "INSTITUTE",
    SECURE = "SECURE",
    OTHER = "OTHER"


def ensure_config_dir_exists():
    """
    Ensure the config directory exists with the correct permissions.
    """
    CONFIG_PREFIX.mkdir(parents=True, exist_ok=True, mode=CONFIG_DIR_MODE)


def get_all_metadatas() -> dict:
    """
    Read the metadata from disk, returns an empty dict in case of failure.
    """
    if _metadata_path.exists():
        try:
            with open(_metadata_path, 'r') as f:
                return json.load(f)
        except Exception as e:
            logger.error(f"Error reading metadatas {_metadata_path}: {e}")
    return {}


def _write_metadatas(storage: dict) -> None:
    """
    Write the storage to disk.
    """
    try:
        dump = json.dumps(storage)
        ensure_config_dir_exists()
        with open(_metadata_path, 'w') as f:
            f.write(dump)
    except Exception as e:
        logger.error(f"Error writing metadatas: {e}")


def _get_setting(what: str) -> Optional[str]:
    p = (CONFIG_PREFIX / what).expanduser()
    if p.exists():
        return open(p, 'r').read().strip()
    else:
        return None


def _set_setting(what: str, value: str):
    p = (CONFIG_PREFIX / what).expanduser()
    ensure_config_dir_exists()
    with open(p, 'w') as f:
        f.write(value)


Metadata = Tuple[OAuth2Token, str, str, str, str, str, str, str, str, Optional[datetime], Optional[datetime]]


def serialize_datetime(dt: datetime) -> str:
    return dt.isoformat()


def deserialize_datetime(value: str) -> datetime:
    if hasattr(datetime, 'fromisoformat'):
        return datetime.fromisoformat(value)
    else:
        # Python < 3.7.
        format = '%Y-%m-%dT%H:%M:%S'
        if '.' in value:
            format += '.%f'
        if '+' in value or value.count('-') > 2:
            format += '%z'
        return datetime.strptime(value, format)


def get_current_metadata(auth_url: str) -> Optional[Metadata]:
    """
    Return the metadata for current connection from storage.
    """
    storage = get_all_metadatas()
    if auth_url in storage:
        v = storage[auth_url]
        created = v.get('certificate_created')
        if created is not None:
            created = deserialize_datetime(created)
        expiry = v.get('certificate_expiry')
        if expiry is not None:
            expiry = deserialize_datetime(expiry)
        return (
            OAuth2Token(v['token']),
            v['token_endpoint'],
            v['authorization_endpoint'],
            v['api_url'],
            v['display_name'],
            v['support_contact'],
            v['profile_id'],
            v['con_type'],
            v['country_id'],
            created,
            expiry,
        )
    else:
        return None


def get_current_validity(auth_url: str) -> Optional['eduvpn.session.Validity']:
    metadata = get_current_metadata(auth_url)
    if metadata is None:
        return None
    *_, start, end = metadata
    if start is None or end is None:
        return None
    from .session import Validity
    return Validity(start, end)


def set_metadata(
        auth_url: str,
        token: OAuth2Token,
        token_endpoint: str,
        authorization_endpoint: str,
        api_url: str,
        display_name: str,
        support_contact: List[str],
        profile_id: str,
        con_type: str,
        country_id: Optional[str],
        certificate_created: Optional[datetime] = None,
        certificate_expiry: Optional[datetime] = None,
) -> None:
    """
    Set a configuration profile in storage
    """
    storage = get_all_metadatas()
    if certificate_created is None:
        created_str = None
    else:
        created_str = serialize_datetime(certificate_created)
    if certificate_expiry is None:
        expiry_str = None
    else:
        expiry_str = serialize_datetime(certificate_expiry)
    storage[auth_url] = {
        'token': token,
        'api_base_uri': auth_url,
        'token_endpoint': token_endpoint,
        'authorization_endpoint': authorization_endpoint,
        'api_url': api_url,
        'display_name': display_name,
        'support_contact': support_contact,
        'profile_id': profile_id,
        'con_type': con_type,
        'country_id': country_id,
        'certificate_created': created_str,
        'certificate_expiry': expiry_str,
    }
    _write_metadatas(storage)


def del_metadata(auth_url: str) -> None:
    """
    Remove a metadata from the metadata storage
    """
    storage = get_all_metadatas()
    if auth_url in storage:
        storage.pop(auth_url)
        _write_metadatas(storage)


def get_uuid() -> Optional[str]:
    """
    Read the UUID of the last generated eduVPN Network Manager connection.
    """
    return _get_setting("uuid")


def set_uuid(uuid: str):
    """
    Write the eduVPN network manager connection UUID to disk.
    """
    return _set_setting("uuid", uuid)


def get_auth_url() -> Optional[str]:
    """
    Read the auth_url of the current eduVPN Network Manager connection.
    """
    return _get_setting("auth_url")


def set_auth_url(auth_url: str):
    """
    Write the eduVPN network manager active auth_url to disk.
    """
    return _set_setting("auth_url", auth_url)


def write_config(config: str, private_key: str, certificate: str, target: PathLike):
    """
    Write the configuration to target.
    """
    ovpn = Ovpn(config)
    write_ovpn(ovpn, private_key, certificate, target)


def write_ovpn(ovpn: Ovpn, private_key: str, certificate: str, target: PathLike):
    """
    Write the OVPN configuration file to target.
    """
    logger.info(f"Writing configuration to {target}")
    with open(target, mode='w+t') as f:
        ovpn.write(f)
        f.writelines(f"\n<key>\n{private_key}\n</key>\n")
        f.writelines(f"\n<cert>\n{certificate}\n</cert>\n")


def get_storage(check=False) -> Tuple[Optional[str], Optional[str], Optional[Metadata]]:
    """

    Args:
        check: fail if item not found

    Returns:
        uuid, auth_url, api_url, metadata, profile
    """
    uuid = get_uuid()
    if not uuid and check:
        raise Exception("no eduVPN uuid stored (yet)")

    auth_url = get_auth_url()
    if not auth_url and check:
        raise Exception("no eduVPN auth_url stored (yet)")

    if auth_url:
        metadata = get_current_metadata(auth_url)
        if not metadata and check:
            raise Exception(f"no eduVPN metadata for {auth_url} stored (yet)")
    else:
        metadata = None

    return uuid, auth_url, metadata


def update_token(token: OAuth2Token):
    """
    In case of a token refresh only the new token needs to be written to storage.
    """
    auth_url = get_auth_url()
    logger.info(f"updating token for {auth_url}")
    metadatas = get_all_metadatas()
    if 'auth_url' in metadatas:
        metadatas[auth_url]['token'] = token
        _write_metadatas(metadatas)<|MERGE_RESOLUTION|>--- conflicted
+++ resolved
@@ -8,12 +8,8 @@
 import json
 from oauthlib.oauth2.rfc6749.tokens import OAuth2Token
 import eduvpn
-<<<<<<< HEAD
 from eduvpn.settings import CONFIG_PREFIX, CONFIG_DIR_MODE
-=======
-from eduvpn.settings import CONFIG_PREFIX
 from eduvpn.ovpn import Ovpn
->>>>>>> 42dee592
 from eduvpn.utils import get_logger
 
 logger = get_logger(__name__)
