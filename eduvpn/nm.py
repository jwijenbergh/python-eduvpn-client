import logging
import time
from functools import lru_cache
import dbus
import dbus.mainloop.glib
from pathlib import Path
from shutil import rmtree
from sys import modules
from tempfile import mkdtemp
from typing import Optional, Tuple
from eduvpn.storage import set_uuid, get_uuid, write_config

logger = logging.getLogger(__name__)

try:
    import gi

    gi.require_version('NM', '1.0')
    from gi.repository import NM, GLib  # type: ignore
except (ImportError, ValueError):
    logger.warning("Network Manager not available")
    NM = None


@lru_cache()
def get_client() -> 'NM.Client':
    """
    Create a new client object. We put this here so other modules don't need to import NM
    """
    return NM.Client.new(None)


@lru_cache()
def get_mainloop():
    """
    Create a new client object. We put this here so other modules don't need to import Glib
    """
    return GLib.MainLoop()


def nm_available() -> bool:
    """
    check if Network Manager is available
    """
    if bool('gi.repository.NM' in modules):
        try:
            get_client()
            return True
        except Exception:
            ...
    return False


def nm_ovpn_import(target: Path) -> Optional['NM.Connection']:
    """
    Use the Network Manager VPN config importer to import an OpenVPN configuration file.
    """
    vpn_infos = [i for i in NM.VpnPluginInfo.list_load() if i.get_name() == 'openvpn']

    if len(vpn_infos) != 1:
        raise Exception(f"Expected one openvpn VPN plugins, got: {len(vpn_infos)}")

    conn = vpn_infos[0].load_editor_plugin().import_(str(target))
    conn.normalize()
    return conn


def import_ovpn(config: str, private_key: str, certificate: str) -> 'NM.SimpleConnection':
    """
    Import the OVPN string into Network Manager.
    """
    target_parent = Path(mkdtemp())
    target = target_parent / "eduVPN.ovpn"
    write_config(config, private_key, certificate, target)
    connection = nm_ovpn_import(target)
    rmtree(target_parent)
    return connection


def add_callback(client, result, callback=None):
    new_con = client.add_connection_finish(result)
    set_uuid(uuid=new_con.get_uuid())
    logger.info(f"Connection added for uuid: {get_uuid()}")
    if callback is not None:
        callback(new_con is not None)


def add_connection(client: 'NM.Client', connection: 'NM.Connection', callback=None):
    logger.info("Adding new connection")
    client.add_connection_async(connection=connection, save_to_disk=True, callback=add_callback, user_data=callback)


def update_connection_callback(remote_connection, result, callback=None):
    res = remote_connection.commit_changes_finish(result)
    logger.debug(f"Connection updated for uuid: {get_uuid()}, result: {res}, remote_con: {remote_connection}")
    if callback is not None:
        callback(res)


def update_connection(old_con: 'NM.Connection', new_con: 'NM.Connection', callback=None):
    """
    Update an existing Network Manager connection with the settings from another Network Manager connection
    """
    logger.info("Updating existing connection with new configuration")

    old_con.replace_settings_from_connection(new_con)
    old_con.commit_changes_async(save_to_disk=True, cancellable=None, callback=update_connection_callback,
                                 user_data=callback)


def save_connection(client: 'NM.Client', config, private_key, certificate, callback=None):
    logger.info("writing configuration to Network Manager")
    new_con = import_ovpn(config, private_key, certificate)
    uuid = get_uuid()
    if uuid:
        old_con = client.get_connection_by_uuid(uuid)
        if old_con:
            update_connection(old_con, new_con, callback)
            return
    add_connection(client=client, connection=new_con, callback=callback)


def get_cert_key(client: 'NM.Client', uuid: str) -> Tuple[str, str]:
    connection = client.get_connection_by_uuid(uuid)
    cert_path = connection.get_setting_vpn().get_data_item('cert')
    key_path = connection.get_setting_vpn().get_data_item('key')
    cert = open(cert_path).read()
    key = open(key_path).read()
    return cert, key


def activate_connection(client: 'NM.Client', uuid: str):
    con = client.get_connection_by_uuid(uuid)
    logger.debug(f"activate_connection uuid: {uuid} connection: {con}")
    if con is None:
        # Temporary workaround, connection is sometimes created too
        # late while according to the logging the connection is already
        # created. Need to find the correct event to sync on.
        time.sleep(.1)
        GLib.idle_add(lambda: activate_connection(client, uuid))
        return

    def on_activate_connection(a_client, res):
        result = a_client.activate_connection_finish(res)
        logger.debug(F"activate_connection_async result: {result}")

    client.activate_connection_async(connection=con, callback=on_activate_connection)


def deactivate_connection(client: 'NM.Client', uuid: str):
    con = client.get_primary_connection()
    logger.debug(f"deactivate_connection uuid: {uuid} connection: {con}")
    if con:
        active_uuid = con.get_uuid()

        if uuid == active_uuid:
            def on_deactivate_connection(a_client, res):
                result = a_client.deactivate_connection_finish(res)
                logger.debug(F"deactivate_connection_async result: {result}")

            client.deactivate_connection_async(active=con, callback=on_deactivate_connection)
    else:
        logger.info("No active connection to deactivate")


def connection_status(client: 'NM.Client', uuid: str):
    con = client.get_primary_connection()
    active_uuid = con.get_uuid()

    if uuid == active_uuid:
        def callback(source_object, result):
            logger.debug(source_object.check_connectivity_finish(result))

        client.check_connectivity_async(callback=callback)


def init_dbus_system_bus(callback):
    """
    Create a new D-Bus system bus object. We put this here so other modules don't need to import D-Bus
    """
    dbus.mainloop.glib.DBusGMainLoop(set_as_default=True)
    bus = dbus.SystemBus()
    _ = bus.add_signal_receiver(handler_function=callback,
                                dbus_interface='org.freedesktop.NetworkManager.VPN.Connection',
                                signal_name='VpnStateChanged')
    m_proxy = bus.get_object("org.freedesktop.NetworkManager", "/org/freedesktop/NetworkManager")
    mgr_props = dbus.Interface(m_proxy, "org.freedesktop.DBus.Properties")
    active = mgr_props.Get("org.freedesktop.NetworkManager", "ActiveConnections")
    for a in active:
        a_proxy = bus.get_object("org.freedesktop.NetworkManager", a)
        a_props = dbus.Interface(a_proxy, "org.freedesktop.DBus.Properties")
        vpn_id = a_props.Get("org.freedesktop.NetworkManager.Connection.Active", "Id")
        vpn = a_props.Get("org.freedesktop.NetworkManager.Connection.Active", "Vpn")
        if vpn:
<<<<<<< HEAD
            vpn_state = a_props.Get("org.freedesktop.NetworkManager.VPN.Connection", "VpnState")
=======
            vpn_state_raw = a_props.Get("org.freedesktop.NetworkManager.VPN.Connection", "VpnState")
            vpn_state = NM.VpnConnectionStateReason(vpn_state_raw)
>>>>>>> 1298bd46
            logger.debug(f'Id: {vpn_id} VpnState: {vpn_state}')
            callback(vpn_state, NM.VpnConnectionStateReason.NONE)
            return
    callback(NM.VpnConnectionState.DISCONNECTED, NM.VpnConnectionStateReason.NONE)


def get_vpn_status(client: 'NM.Client') -> Tuple['NM.VpnConnectionState', 'NM.VpnConnectionStateReason']:
    vpns = [a for a in NM.Client.new(None).get_active_connections() if type(a) == NM.VpnConnection]
    if len(vpns) > 1:
        logger.warning("more than one VPN connection active")
        return NM.VpnConnectionState.UNKNOWN, NM.VpnConnectionStateReason.UNKNOWN
    elif len(vpns) == 0:
        return NM.VpnConnectionState.UNKNOWN, NM.VpnConnectionStateReason.UNKNOWN
    else:
        return vpns[0].get_state(), vpns[0].get_state_reason()<|MERGE_RESOLUTION|>--- conflicted
+++ resolved
@@ -192,12 +192,8 @@
         vpn_id = a_props.Get("org.freedesktop.NetworkManager.Connection.Active", "Id")
         vpn = a_props.Get("org.freedesktop.NetworkManager.Connection.Active", "Vpn")
         if vpn:
-<<<<<<< HEAD
-            vpn_state = a_props.Get("org.freedesktop.NetworkManager.VPN.Connection", "VpnState")
-=======
             vpn_state_raw = a_props.Get("org.freedesktop.NetworkManager.VPN.Connection", "VpnState")
             vpn_state = NM.VpnConnectionStateReason(vpn_state_raw)
->>>>>>> 1298bd46
             logger.debug(f'Id: {vpn_id} VpnState: {vpn_state}')
             callback(vpn_state, NM.VpnConnectionStateReason.NONE)
             return
