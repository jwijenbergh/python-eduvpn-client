--- conflicted
+++ resolved
@@ -43,11 +43,7 @@
     get_ui_state,
     log_exception,
     run_in_background_thread,
-<<<<<<< HEAD
-    run_in_main_gtk_thread,
-=======
     run_in_glib_thread,
->>>>>>> 521329ff
     run_periodically,
     ui_transition,
 )
@@ -148,11 +144,8 @@
         self.is_selected = False
 
         self.app_logo = builder.get_object("appLogo")
-<<<<<<< HEAD
-=======
         self.app_logo_info = builder.get_object("appLogoInfo")
         self.info_support_box = builder.get_object("infoSupportBox")
->>>>>>> 521329ff
 
         self.failover_text = builder.get_object("failoverText")
         self.failover_text_cancel = None
@@ -255,26 +248,17 @@
             if self.is_dark_theme:
                 logo = self.app.variant.logo_dark
             self.app_logo.set_from_file(logo)
-<<<<<<< HEAD
-        if self.app.variant.server_image:
-            self.find_server_image.set_from_file(
-                self.app.variant.server_image(self.is_dark_theme)
-=======
             self.app_logo_info.set_from_file(logo)
         if self.app.variant.server_image:
             self.find_server_image.set_from_file(
                 self.app.variant.server_image
->>>>>>> 521329ff
             )
         if not self.app.variant.use_predefined_servers:
             self.find_server_label.set_text(_("Server address"))
             self.find_server_search_input.set_placeholder_text(
                 _("Enter the server address")
             )
-<<<<<<< HEAD
-=======
             self.info_support_box.hide()
->>>>>>> 521329ff
 
         # We track the switch state so we can distinguish
         # the switch being set by the ui from the user toggling it.
@@ -335,19 +319,14 @@
         else:
             raise Exception(f"No such function: {func_name}")
 
-<<<<<<< HEAD
-    @run_in_main_gtk_thread
-=======
     @run_in_glib_thread
->>>>>>> 521329ff
     def enter_deregistered(self):
         self.show_loading_page(
             _("Loading client"),
             _("The client is loading the servers."),
         )
-<<<<<<< HEAD
-
-    @run_in_main_gtk_thread
+
+    @run_in_glib_thread
     def exit_deregistered(self):
         self.hide_loading_page()
 
@@ -356,11 +335,11 @@
         if should_show_error(error):
             self.show_error_revealer(str(error))
 
-    @run_in_main_gtk_thread
+    @run_in_glib_thread
     def initialize_clipboard(self):
         self.clipboard = Gtk.Clipboard.get(Gdk.SELECTION_CLIPBOARD)
 
-    @run_in_main_gtk_thread
+    @run_in_glib_thread
     def create_error_revealer(self):
         # Creat the revealer and set the properties
         self.error_revealer = Gtk.Revealer.new()
@@ -450,135 +429,6 @@
         # add the error revealer to the main overlay
         self.main_overlay.add_overlay(self.error_revealer)
 
-    @run_in_main_gtk_thread
-    def show_error_revealer(self, error: str) -> None:
-        if self.error_revealer is None or self.error_revealer_label is None:
-            return
-        self.error_revealer.set_reveal_child(True)
-        self.error_revealer_label.set_text(
-            f"""
-The following error was reported: <i>{GLib.markup_escape_text(error)}</i>.
-
-For detailed information, see the log file located at:
- - {GLib.markup_escape_text(str(self.app.variant.logfile))}"""
-        )
-        self.error_revealer_label.set_use_markup(True)
-
-    @run_in_main_gtk_thread
-    def copy_error_revealer(self, _button) -> None:
-        if self.error_revealer_label is None:
-            return
-        if self.clipboard is None:
-            return
-        self.clipboard.set_text(self.error_revealer_label.get_text(), -1)
-        self.eduvpn_app.enter_CopiedAnError()  # type: ignore
-
-    @run_in_main_gtk_thread
-=======
-
-    @run_in_glib_thread
-    def exit_deregistered(self):
-        self.hide_loading_page()
-
-    @ui_transition(ERROR_STATE, StateType.ENTER)  # type: ignore
-    def enter_error_state(self, old_state: str, error: Exception):
-        if should_show_error(error):
-            self.show_error_revealer(str(error))
-
-    @run_in_glib_thread
-    def initialize_clipboard(self):
-        self.clipboard = Gtk.Clipboard.get(Gdk.SELECTION_CLIPBOARD)
-
-    @run_in_glib_thread
-    def create_error_revealer(self):
-        # Creat the revealer and set the properties
-        self.error_revealer = Gtk.Revealer.new()
-        self.error_revealer.set_valign(Gtk.Align.END)
-        self.error_revealer.set_transition_type(Gtk.RevealerTransitionType.SLIDE_UP)
-        self.error_revealer.set_transition_duration(200)
-
-        # Create a close button
-        error_revealer_close_image = Gtk.Image.new_from_icon_name(
-            "window-close", Gtk.IconSize.BUTTON
-        )
-        error_revealer_close_button = Gtk.Button.new()
-        error_revealer_close_button.set_halign(Gtk.Align.END)
-        error_revealer_close_button.set_valign(Gtk.Align.START)
-        error_revealer_close_button.set_always_show_image(True)
-        error_revealer_close_button.set_image(error_revealer_close_image)
-        error_revealer_close_button.set_relief(Gtk.ReliefStyle.NONE)
-        error_revealer_close_button.connect("clicked", self.hide_error_revealer)
-        error_revealer_close_button.show()
-        style_widget(
-            error_revealer_close_button,
-            "errorRevealerButton",
-            "background-color: transparent; padding: 0px;",
-        )
-
-        # Create a clipboard button
-        error_revealer_clipboard_image = Gtk.Image.new_from_icon_name(
-            "edit-copy", Gtk.IconSize.BUTTON
-        )
-        error_revealer_clipboard_button = Gtk.Button.new()
-        error_revealer_clipboard_button.set_halign(Gtk.Align.END)
-        error_revealer_clipboard_button.set_valign(Gtk.Align.START)
-        error_revealer_clipboard_button.set_always_show_image(True)
-        error_revealer_clipboard_button.set_image(error_revealer_clipboard_image)
-        error_revealer_clipboard_button.set_relief(Gtk.ReliefStyle.NONE)
-        error_revealer_clipboard_button.connect("clicked", self.copy_error_revealer)
-        error_revealer_clipboard_button.show()
-        style_widget(
-            error_revealer_clipboard_button,
-            "errorRevealerClipboardButton",
-            "background-color: transparent; padding: 0px;",
-        )
-
-        # Create the label
-        self.error_revealer_label = Gtk.Label.new(
-            "<b>Error occurred</b>: Example error"
-        )
-        self.error_revealer_label.set_use_markup(True)
-        self.error_revealer_label.set_margin_bottom(20)
-        self.error_revealer_label.set_margin_left(20)
-        self.error_revealer_label.set_margin_right(20)
-        self.error_revealer_label.set_line_wrap(True)
-        self.error_revealer_label.set_selectable(True)
-        self.error_revealer_label.show()
-
-        # Create the title box and title label
-        error_revealer_title = Gtk.Box.new(Gtk.Orientation.HORIZONTAL, 10)
-        error_revealer_title_label = Gtk.Label.new("<b>Error occurred</b>")
-        error_revealer_title_label.set_use_markup(True)
-        error_revealer_title_label.show()
-        # Add the buttons and the title label to the box
-        error_revealer_title.pack_start(error_revealer_title_label, True, True, 0)
-        error_revealer_title.pack_end(error_revealer_close_button, False, False, 0)
-        error_revealer_title.pack_end(error_revealer_clipboard_button, False, False, 0)
-        error_revealer_title.show()
-        # Add the title box and the error label to a new box
-        error_revealer_box = Gtk.Box.new(Gtk.Orientation.VERTICAL, 10)
-        error_revealer_box.add(error_revealer_title)
-        error_revealer_box.add(self.error_revealer_label)
-        error_revealer_box.show()
-
-        # Add a frame around the box
-        error_revealer_frame = Gtk.Frame.new()
-        error_revealer_frame.set_valign(Gtk.Align.END)
-        style_widget(
-            error_revealer_frame,
-            "errorClass",
-            "margin-left: 20px; margin-right: 20px; background-color: #B00020; margin-top: 0px; padding: 0px; color: rgba(255, 255, 255, 1);",
-        )
-        error_revealer_frame.add(error_revealer_box)
-        error_revealer_frame.show()
-
-        # Add the frame to the revealer and show it
-        self.error_revealer.add(error_revealer_frame)
-        self.error_revealer.show()
-
-        # add the error revealer to the main overlay
-        self.main_overlay.add_overlay(self.error_revealer)
-
     @run_in_glib_thread
     def show_error_revealer(self, error: str) -> None:
         if self.error_revealer is None or self.error_revealer_label is None:
@@ -603,7 +453,6 @@
         self.eduvpn_app.enter_CopiedAnError()  # type: ignore
 
     @run_in_glib_thread
->>>>>>> 521329ff
     def hide_error_revealer(self, _button) -> None:
         if self.error_revealer is None:
             return
@@ -801,7 +650,6 @@
         search.show_search_components(self, True)
         search.update_results(self, servers)
         search.init_server_search(self)
-<<<<<<< HEAD
 
     @ui_transition(State.SEARCH_SERVER, StateType.LEAVE)
     def exit_search(self, new_state: str, data: str):
@@ -810,16 +658,6 @@
         search.show_search_components(self, False)
         search.exit_server_search(self)
 
-=======
-
-    @ui_transition(State.SEARCH_SERVER, StateType.LEAVE)
-    def exit_search(self, new_state: str, data: str):
-        self.show_back_button(False)
-        search.show_result_components(self, False)
-        search.show_search_components(self, False)
-        search.exit_server_search(self)
-
->>>>>>> 521329ff
     # TODO: Implement with Go callback
     def exit_ConfigureCustomServer(self, old_state, new_state):
         if not self.app.variant.use_predefined_servers:
@@ -1011,11 +849,7 @@
         self.hide_page(self.connection_page)
         self.pause_connection_info()
 
-<<<<<<< HEAD
-    @run_in_main_gtk_thread
-=======
     @run_in_glib_thread
->>>>>>> 521329ff
     def update_failover_text(self, dropped):
         if self.failover_text_cancel is not None:
             GLib.source_remove(self.failover_text_cancel)
@@ -1072,22 +906,14 @@
 
     def start_validity_renew(self, server_info) -> None:
         self.connection_validity_thread_cancel = run_periodically(
-<<<<<<< HEAD
-            run_in_main_gtk_thread(
-=======
             run_in_glib_thread(
->>>>>>> 521329ff
                 partial(self.update_connection_validity, server_info.expire_time)
             ),
             UPDATE_EXPIRY_INTERVAL,
             "update-validity",
         )
         self.connection_renew_thread_cancel = run_periodically(
-<<<<<<< HEAD
-            run_in_main_gtk_thread(self.update_connection_renew),
-=======
             run_in_glib_thread(self.update_connection_renew),
->>>>>>> 521329ff
             UPDATE_RENEW_INTERVAL,
             "update-renew",
         )
