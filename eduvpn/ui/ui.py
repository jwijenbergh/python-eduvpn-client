# eduvpngui - The GNU/Linux eduVPN GUI client
#
# Copyright: 2017-2020, The Commons Conservancy eduVPN Programme
# SPDX-License-Identifier: GPL-3.0+

import os
import re
import webbrowser
from logging import getLogger
from pathlib import Path
from typing import Optional

logger = getLogger(__name__)

try:
    import gi

    gi.require_version('Gtk', '3.0')
    from gi.repository import Gtk, GObject, GLib, GdkPixbuf
except (ImportError, ValueError):
    logger.warning("GTK not available")

from requests_oauthlib import OAuth2Session

from eduvpn.utils import get_prefix, thread_helper
from eduvpn.storage import get_uuid
from eduvpn.i18n import extract_translation, retrieve_country_name
from eduvpn.nm import get_client, save_connection, nm_available, activate_connection, deactivate_connection, \
    init_dbus_system_bus, ConnectionState, ConnectionStateReason
from eduvpn.oauth2 import get_oauth
from eduvpn.remote import get_info, create_keypair, get_config, list_profiles
from eduvpn.settings import CLIENT_ID, FLAG_PREFIX, IMAGE_PREFIX, HELP_URL, LETS_CONNECT_LOGO, LETS_CONNECT_NAME, \
    LETS_CONNECT_ICON, SERVER_ILLUSTRATION
from eduvpn.storage import set_token, get_token, set_api_url, set_auth_url, set_profile, write_config
from eduvpn.ui.backend import BackendData

builder_files = ['mainwindow.ui']


class EduVpnGui:

    def __init__(self, lets_connect: bool) -> None:
        self.lets_connect = lets_connect

        self.prefix = get_prefix()
        self.builder = Gtk.Builder()

        self.client = get_client()

        self.auto_connect = False
        self.act_on_switch = False

        for b in builder_files:
            p = os.path.join(self.prefix, 'share/eduvpn/builder', b)
            if not os.access(p, os.R_OK):
                logger.error(f"Can't find {p}! That is quite an important file.")
                raise Exception
            self.builder.add_from_file(p)

        handlers = {
            "delete_window": Gtk.main_quit,
            "on_settings_button_released": self.on_settings_button_released,
            "on_help_button_released": self.on_help_button_released,
            "on_back_button_released": self.on_back_button_released,
            "on_search_changed": self.on_search_changed,
            "on_add_other_server_button_clicked": self.on_add_other_server_button_clicked,
            "on_cancel_browser_button_clicked": self.on_cancel_browser_button_clicked,
            "on_connection_switch_state_set": self.on_connection_switch_state_set
        }

        self.builder.connect_signals(handlers)
        self.window = self.builder.get_object('applicationWindow')
        self.logo_image = self.builder.get_object('logoImage')

        self.back_button = self.builder.get_object('backButton')
        self.back_button_event_box = self.builder.get_object('backButtonEventBox')

        self.find_your_institute_page = self.builder.get_object('findYourInstitutePage')
        self.institute_tree_view = self.builder.get_object('instituteTreeView')
        self.secure_internet_tree_view = self.builder.get_object('secureInternetTreeView')
        self.other_servers_tree_view = self.builder.get_object('otherServersTreeView')
        self.find_your_institute_spacer = self.builder.get_object('findYourInstituteSpacer')
        self.find_your_institute_image = self.builder.get_object('findYourInstituteImage')
        self.find_your_institute_label = self.builder.get_object('findYourInstituteLabel')

        self.add_other_server_row = self.builder.get_object('addOtherServerRow')
        self.add_other_server_button = self.builder.get_object('addOtherServerButton')
        self.find_your_institute_window = self.builder.get_object('findYourInstituteScrolledWindow')

        self.institute_access_header = self.builder.get_object('instituteAccessHeader')
        self.secure_internet_header = self.builder.get_object('secureInternetHeader')
        self.other_servers_header = self.builder.get_object('otherServersHeader')
        self.find_your_institute_search = self.builder.get_object('findYourInstituteSearch')
        self.add_other_server_button = self.builder.get_object('addOtherServerButton')

        self.choose_profile_page = self.builder.get_object('chooseProfilePage')
        self.profile_tree_view = self.builder.get_object('profileTreeView')

        self.choose_location_page = self.builder.get_object('chooseLocationPage')
        self.location_tree_view = self.builder.get_object('locationTreeView')

        self.open_browser_page = self.builder.get_object('openBrowserPage')

        self.connection_page = self.builder.get_object('connectionPage')
        self.server_label = self.builder.get_object('serverLabel')
        self.server_image = self.builder.get_object('serverImage')
        self.support_label = self.builder.get_object('supportLabel')
        self.connection_status_image = self.builder.get_object('connectionStatusImage')
        self.connection_status_label = self.builder.get_object('connectionStatusLabel')
        self.connection_sub_status = self.builder.get_object('connectionSubStatus')
        self.profiles_sub_page = self.builder.get_object('profilesSubPage')
        self.current_connection_sub_page = self.builder.get_object('currentConnectionSubPage')
        self.connection_sub_page = self.builder.get_object('connectionSubPage')
        self.connection_info_top_row = self.builder.get_object('connectionInfoTopRow')
        self.connection_info_grid = self.builder.get_object('connectionInfoGrid')
        self.duration_value_label = self.builder.get_object('durationValueLabel')
        self.downloaded_value_label = self.builder.get_object('downloadedValueLabel')
        self.uploaded_value_label = self.builder.get_object('uploadedValueLabel')
        self.ipv4_value_label = self.builder.get_object('ipv4ValueLabel')
        self.ipv6_value_label = self.builder.get_object('ipv6ValueLabel')
        self.connection_info_bottom_row = self.builder.get_object('connectionInfoBottomRow')
        self.connection_switch = self.builder.get_object('connectionSwitch')

        self.settings_page = self.builder.get_object('settingsPage')

        self.message_page = self.builder.get_object('messagePage')
        self.message_label = self.builder.get_object('messageLabel')
        self.message_text = self.builder.get_object('messageText')
        self.message_button = self.builder.get_object('messageButton')

        self.institute_list_model = Gtk.ListStore(GObject.TYPE_STRING, GObject.TYPE_INT)
        self.secure_internet_list_model = Gtk.ListStore(GObject.TYPE_STRING, GObject.TYPE_INT)
        self.other_servers_list_model = Gtk.ListStore(GObject.TYPE_STRING, GObject.TYPE_INT)
        self.profiles_list_model = Gtk.ListStore(GObject.TYPE_STRING, GObject.TYPE_INT)
        self.locations_list_model = Gtk.ListStore(GObject.TYPE_STRING, GdkPixbuf.Pixbuf, GObject.TYPE_INT)

        try:
<<<<<<< HEAD
            self.data = BackendData()
=======
            self.data = BackendData(lets_connect)
>>>>>>> c80a988a
        except Exception as e:
            msg = f"Got exception {e} initializing backend data"
            logger.error(msg)
            self.data = None
        else:
            init_dbus_system_bus(self.nm_status_cb)

            self.init_search_list()
            self.show_back_button(False)

            if self.lets_connect:
                self.logo_image.set_from_file(LETS_CONNECT_LOGO)
                self.find_your_institute_image.set_from_file(SERVER_ILLUSTRATION)
                self.find_your_institute_label.set_text("Server address")
                self.add_other_server_button.set_label("Add server")
                self.add_other_server_row.show()
                self.window.set_title(LETS_CONNECT_NAME)
                self.window.set_icon_from_file(LETS_CONNECT_ICON)
            else:
                self.add_other_server_row.hide()

    def nm_status_cb(self, state_code: ConnectionState = None, reason_code: ConnectionStateReason = None):
        con_state_code = ConnectionState(state_code)
        con_reason_code = ConnectionStateReason(reason_code)
        self.update_connection_state(con_state_code)
        if con_state_code is not None:
            state = str(ConnectionState(con_state_code))
        else:
            state = "None"
        if con_reason_code is not None:
            reason = str(ConnectionStateReason(con_reason_code))
        else:
            reason = "None"

        logger.debug(f"nm_status_cb state: {state}, reason: {reason}")
        self.connection_switch.set_state(con_state_code is ConnectionState.ACTIVATED)
        if self.auto_connect:
            if con_state_code is ConnectionState.DISCONNECTED:
                self.activate_connection()
            elif con_state_code is ConnectionState.ACTIVATED:
                self.auto_connect = False
                self.act_on_switch = True
                self.data.server_name = self.data.new_server_name
                self.data.server_image = self.data.new_server_image
                self.data.support_contact = self.data.new_support_contact
                self.show_connection(False)
                self.show_back_button()

    def run(self) -> None:
        self.window.show()
        if self.data is not None:
            self.show_find_your_institute()
        else:
            self.show_fatal("Can't reach the server, please quit")

    def on_settings_button_released(self, widget, event) -> None:
        logger.debug("on_settings_button_released")
        self.show_settings()

    def on_help_button_released(self, widget, event) -> None:
        logger.debug("on_help_button_released")
        webbrowser.open(HELP_URL)

    def on_back_button_released(self, widget, event) -> None:
        logger.debug("on_back_button_released")
        self.show_find_your_institute()

    def on_add_other_server_button_clicked(self, button) -> None:
        logger.debug("on_add_other_server_button_clicked")
        if self.lets_connect and len(self.institute_list_model) == 0:
            self.data.new_server_name = name = self.find_your_institute_search.get_text()
            if name.count('.') > 1:
                if not name.lower().startswith('https://'):
                    name = 'https://' + name
                if not name.lower().endswith('/'):
                    name = name + '/'
                logger.debug(f"on_add_other_server_button_clicked: {name}")
                self.show_empty()
                self.setup_connection(name)
        else:
            self.show_add_other_server()

    def on_other_server_selection_changed(self, selection) -> None:
        logger.debug("on_other_server_selection_changed")
        logger.debug(f"# selected rows: {selection.count_selected_rows()}")
        (model, tree_iter) = selection.get_selected()
        if tree_iter is not None:
            self.data.new_server_name = name = model[tree_iter][0]
            if name.count('.') > 1:
                if not name.lower().startswith('https://'):
                    name = 'https://' + name
                if not name.lower().endswith('/'):
                    name = name + '/'
                logger.debug(f"on_add_other_server_button_clicked: {name}")
                select = self.institute_tree_view.get_selection()
                select.disconnect_by_func(self.on_institute_selection_changed)
                select = self.secure_internet_tree_view.get_selection()
                select.disconnect_by_func(self.on_secure_internet_selection_changed)
                select = self.other_servers_tree_view.get_selection()
                select.disconnect_by_func(self.on_other_server_selection_changed)
                self.show_empty()
                self.setup_connection(name)
        selection.unselect_all()

    def on_cancel_browser_button_clicked(self, _) -> None:
        self.show_find_your_institute()

    def on_search_changed(self, _=None) -> None:
        logger.debug(f"on_search_changed: {self.find_your_institute_search.get_text()}")
        self.update_search_lists(self.find_your_institute_search.get_text())

    def on_institute_selection_changed(self, selection) -> None:
        logger.debug("on_institute_selection_changed")
        logger.debug(f"# selected rows: {selection.count_selected_rows()}")
        (model, tree_iter) = selection.get_selected()
        if tree_iter is not None:
            self.data.new_server_name = model[tree_iter][0]
            i = model[tree_iter][1]
            select = self.institute_tree_view.get_selection()
            select.disconnect_by_func(self.on_institute_selection_changed)
            select = self.secure_internet_tree_view.get_selection()
            select.disconnect_by_func(self.on_secure_internet_selection_changed)
            select = self.other_servers_tree_view.get_selection()
            select.disconnect_by_func(self.on_other_server_selection_changed)
            base_url = str(self.data.institute_access[i]['base_url'])
            if 'support_contact' in self.data.institute_access[i]:
                self.data.new_support_contact = self.data.institute_access[i]['support_contact']
            logger.debug(f"on_institute_selection_changed: {self.data.server_name} {base_url}")
            self.show_empty()
            self.setup_connection(base_url, None, False)
        selection.unselect_all()

    def on_secure_internet_selection_changed(self, selection) -> None:
        logger.debug("on_secure_internet_selection_changed")
        logger.debug(f"# selected rows: {selection.count_selected_rows()}")
        (model, tree_iter) = selection.get_selected()
        if tree_iter is not None:
            self.data.new_server_name = model[tree_iter][0]
            i = model[tree_iter][1]
            select = self.institute_tree_view.get_selection()
            select.disconnect_by_func(self.on_institute_selection_changed)
            select = self.secure_internet_tree_view.get_selection()
            select.disconnect_by_func(self.on_secure_internet_selection_changed)
            select = self.other_servers_tree_view.get_selection()
            select.disconnect_by_func(self.on_other_server_selection_changed)
            self.data.secure_internet_home = self.data.orgs[i]['secure_internet_home']
            logger.debug(f"on_secure_internet_selection_changed: {self.data.new_server_name} {self.data.secure_internet_home}")
            self.show_empty()
            self.setup_connection(self.data.secure_internet_home, self.data.secure_internet, True)
        selection.unselect_all()

    def on_connection_switch_state_set(self, switch, state):
        logger.debug(f"on_connection_switch_state_set: {state}")
        if self.act_on_switch:
            if state:
                self.activate_connection()
            else:
                self.deactivate_connection()
        return True

    def activate_connection(self) -> None:
        logger.debug("Activating connection")
        uuid = get_uuid()
        if uuid:
            GLib.idle_add(lambda: activate_connection(self.client, uuid))
        else:
            raise Exception("No UUID configured, can't activate connection")

    def deactivate_connection(self) -> None:
        logger.debug("Deactivating connection")
        uuid = get_uuid()
        if uuid:
            GLib.idle_add(lambda: deactivate_connection(self.client, uuid))
        else:
            raise Exception("No UUID configured, can't deactivate connection")

    def init_search_list(self) -> None:
        text_cell = Gtk.CellRendererText()
        text_cell.set_property("size-points", 14)
        col = Gtk.TreeViewColumn(None, text_cell, text=0)
        self.institute_tree_view.append_column(col)
        self.institute_tree_view.set_model(self.institute_list_model)
        col = Gtk.TreeViewColumn(None, text_cell, text=0)
        self.secure_internet_tree_view.append_column(col)
        self.secure_internet_tree_view.set_model(self.secure_internet_list_model)
        col = Gtk.TreeViewColumn(None, text_cell, text=0)
        self.other_servers_tree_view.append_column(col)
        self.other_servers_tree_view.set_model(self.other_servers_list_model)
        col = Gtk.TreeViewColumn(None, text_cell, text=0)
        self.profile_tree_view.append_column(col)
        self.profile_tree_view.set_model(self.profiles_list_model)
        renderer_pixbuf = Gtk.CellRendererPixbuf()
        column_pixbuf = Gtk.TreeViewColumn("Image", renderer_pixbuf, pixbuf=1)
        self.location_tree_view.append_column(column_pixbuf)
        col = Gtk.TreeViewColumn(None, text_cell, text=0)
        self.location_tree_view.append_column(col)
        self.location_tree_view.set_model(self.locations_list_model)
        # self.update_search_lists()

    def update_search_lists(self, search_string="", disconnect=True) -> None:
        logger.debug(f"update_search_lists: {search_string}")

        if self.lets_connect and len(self.institute_list_model) == 0:
            self.find_your_institute_window.hide()
            self.update_lc_first_search_list(search_string, disconnect)
        else:
            self.find_your_institute_window.show()
            self.update_all_search_lists(search_string, disconnect)

    def update_all_search_lists(self, search_string="", disconnect=True) -> None:
        logger.debug(f"update_all_search_lists: {search_string}")

        selection = self.institute_tree_view.get_selection()
        if disconnect:
            select = self.institute_tree_view.get_selection()
            select.disconnect_by_func(self.on_institute_selection_changed)
            select = self.secure_internet_tree_view.get_selection()
            select.disconnect_by_func(self.on_secure_internet_selection_changed)
            select = self.other_servers_tree_view.get_selection()
            select.disconnect_by_func(self.on_other_server_selection_changed)

        self.institute_list_model.clear()
        self.secure_internet_list_model.clear()
        self.other_servers_list_model.clear()
        for i, row in enumerate(self.data.institute_access):
            display_name = extract_translation(row['display_name'])
            if re.search(search_string, display_name, re.IGNORECASE):
                self.institute_list_model.append([display_name, i])
        for i, row in enumerate(self.data.orgs):
            display_name = extract_translation(row['display_name'])
            if re.search(search_string, display_name, re.IGNORECASE):
                self.secure_internet_list_model.append([display_name, i])
        self.show_search_lists()
        select = self.institute_tree_view.get_selection()
        select.connect("changed", self.on_institute_selection_changed)
        select = self.secure_internet_tree_view.get_selection()
        select.connect("changed", self.on_secure_internet_selection_changed)
        select = self.other_servers_tree_view.get_selection()
        select.connect("changed", self.on_other_server_selection_changed)

    def update_lc_first_search_list(self, search_string="", disconnect=True) -> None:
        logger.debug(f"update_lc_first_search_list: {search_string}")

    def show_find_your_institute(self, clear_text=True) -> None:
        logger.debug("show_find_your_institute")
        self.data.profiles = []
        self.data.locations = []
        self.data.secure_internet_home = None
        self.data.oauth = None
        self.data.api_url = None
        self.data.auth_url = None
        self.data.token_endpoint = None
        self.data.new_server_name = None
        self.data.new_server_image = None
        self.data.new_support_contact = []
        self.act_on_switch = False

        self.find_your_institute_page.show()

        self.find_your_institute_search.disconnect_by_func(self.on_search_changed)
        if clear_text:
            self.find_your_institute_search.set_text("")
        else:
            self.find_your_institute_search.grab_focus()

        self.settings_page.hide()
        self.choose_profile_page.hide()
        self.choose_location_page.hide()
        self.open_browser_page.hide()
        self.connection_page.hide()
        self.message_page.hide()
        self.show_back_button(False)
        if self.lets_connect:
            self.add_other_server_row.show()
        else:
            self.add_other_server_row.hide()
        self.find_your_institute_search.connect("search-changed", self.on_search_changed)
        self.update_search_lists(disconnect=False)

    def show_add_other_server(self) -> None:
        logger.debug("show_add_other_server")
        self.find_your_institute_page.hide()
        self.settings_page.hide()
        self.choose_profile_page.hide()
        self.choose_location_page.hide()
        self.open_browser_page.hide()
        self.connection_page.hide()
        self.message_page.hide()
        self.show_back_button()
        self.add_other_server_row.hide()

    def show_settings(self) -> None:
        logger.debug("show_settings")
        self.find_your_institute_page.hide()
        self.settings_page.show()
        self.choose_profile_page.hide()
        self.choose_location_page.hide()
        self.open_browser_page.hide()
        self.connection_page.hide()
        self.message_page.hide()
        self.show_back_button()
        self.add_other_server_row.hide()

    def show_choose_profile(self) -> None:
        logger.debug("show_choose_profile")
        if len(self.data.profiles) > 1:
            self.find_your_institute_page.hide()
            self.settings_page.hide()
            self.choose_profile_page.show()
            self.choose_location_page.hide()
            self.open_browser_page.hide()
            self.connection_page.hide()
            self.message_page.hide()
            self.show_back_button()
            self.add_other_server_row.hide()
            select = self.profile_tree_view.get_selection()
            select.unselect_all()
            select.connect("changed", self.on_profile_selection_changed)
        else:
            logger.warning("ERROR: should only be called when there are profiles to choose from")
            self.show_settings()

    def show_choose_location(self) -> None:
        logger.debug("show_choose_location")
        if len(self.data.locations) > 1:
            self.find_your_institute_page.hide()
            self.settings_page.hide()
            self.choose_profile_page.hide()
            self.choose_location_page.show()
            self.open_browser_page.hide()
            self.connection_page.hide()
            self.message_page.hide()
            self.show_back_button()
            self.add_other_server_row.hide()
            select = self.location_tree_view.get_selection()
            select.unselect_all()
            select.connect("changed", self.on_location_selection_changed)
        else:
            logger.warning("ERROR: should only be called when there are profiles to choose from")
            self.show_settings()

    def show_open_browser(self) -> None:
        logger.debug("show_open_browser")
        self.find_your_institute_page.hide()
        self.settings_page.hide()
        self.choose_profile_page.hide()
        self.choose_location_page.hide()
        self.open_browser_page.show()
        self.connection_page.hide()
        self.message_page.hide()
        self.show_back_button(False)
        self.add_other_server_row.hide()

    def show_connection(self, start_connection: bool = True) -> None:
        logger.debug("show_connection")
        self.find_your_institute_page.hide()
        self.settings_page.hide()
        self.choose_profile_page.hide()
        self.choose_location_page.hide()
        self.open_browser_page.hide()
        self.connection_page.show()
        self.message_page.hide()
        self.show_back_button()
        self.add_other_server_row.hide()
        self.connection_info_top_row.hide()
        self.profiles_sub_page.hide()
        self.connection_sub_page.hide()
        self.connection_info_grid.hide()
        self.connection_info_bottom_row.hide()
        self.server_image.hide()
        self.server_label.set_text(self.data.server_name)
        if self.data.server_image is not None:
            self.server_image.set_from_file(self.data.server_image)
            self.server_image.show()
        else:
            self.server_image.hide()

        support = ""
        if len(self.data.support_contact) > 0:
            support = "Support: " + self.data.support_contact[0]
        self.support_label.set_text(support)
        if start_connection:
            self.show_back_button()
            self.act_on_switch = False
            logger.debug(f"vpn_state: {self.data.connection_state}")
            self.auto_connect = True
            if self.data.connection_state is ConnectionState.ACTIVATED:
                GLib.idle_add(lambda: self.deactivate_connection())
            else:
                self.activate_connection()
        else:
            self.show_back_button(True, False)

    def show_empty(self) -> None:
        logger.debug("show_empty")
        self.find_your_institute_page.hide()
        self.settings_page.hide()
        self.choose_profile_page.hide()
        self.choose_location_page.hide()
        self.open_browser_page.hide()
        self.connection_page.hide()
        self.message_page.hide()
        self.show_back_button(True, False)
        self.add_other_server_row.hide()
        self.connection_info_top_row.hide()
        self.profiles_sub_page.hide()
        self.connection_sub_page.hide()
        self.connection_info_grid.hide()
        self.connection_info_bottom_row.hide()

    def show_message(self, label, text, callback) -> None:
        logger.debug(f"show_message: {label} {text}")
        self.find_your_institute_page.hide()
        self.settings_page.hide()
        self.choose_profile_page.hide()
        self.choose_location_page.hide()
        self.open_browser_page.hide()
        self.connection_page.hide()
        self.show_back_button(True, False)
        self.add_other_server_row.hide()
        self.connection_info_top_row.hide()
        self.profiles_sub_page.hide()
        self.connection_sub_page.hide()
        self.connection_info_grid.hide()
        self.connection_info_bottom_row.hide()
        self.message_page.show()
        self.message_label.set_text(label)
        self.message_text.set_text(text)
        self.message_button.connect("clicked", callback)

    def show_fatal(self, text) -> None:
        logger.debug(f"show_fatal: {text}")
        self.show_message("Fatal error", text, Gtk.main_quit)

    def update_connection_state(self, state: ConnectionState) -> None:
        self.data.connection_state = state

        connection_state_mapping = {
            ConnectionState.UNKNOWN: ["Connection state unknown", "desktop-default.png"],
            ConnectionState.PREPARE: ["Preparing to connect", "desktop-connecting.png"],
            ConnectionState.NEED_AUTH: ["Needs authorization credentials", "desktop-connecting.png"],
            ConnectionState.CONNECT: ["Connection is being established", "desktop-connecting.png"],
            ConnectionState.IP_CONFIG_GET: ["Getting an IP address", "desktop-connecting.png"],
            ConnectionState.ACTIVATED: ["Connection active", "desktop-connected.png"],
            ConnectionState.FAILED: ["Connection failed", "desktop-not-connected.png"],
            ConnectionState.DISCONNECTED: ["Disconnected", "desktop-default.png"],
        }
        self.connection_status_label.set_text(connection_state_mapping[state][0])
        self.connection_status_image.set_from_file(IMAGE_PREFIX + connection_state_mapping[state][1])
        if state is ConnectionState.UNKNOWN:
            self.current_connection_sub_page.hide()
        else:
            self.current_connection_sub_page.show()

    def on_profile_selection_changed(self, selection) -> None:
        logger.debug("on_profile_selection_changed")
        logger.debug(f"# selected rows: {selection.count_selected_rows()}")
        (model, tree_iter) = selection.get_selected()
        if tree_iter is not None:
            display_name = model[tree_iter][0]
            i = model[tree_iter][1]
            selection.disconnect_by_func(self.on_profile_selection_changed)
            profile_id = str(self.data.profiles[i]['profile_id'])
            logger.debug(f"on_profile_selection_changed: {display_name} {profile_id}")
            self.finalize_configuration(profile_id)
        selection.unselect_all()

    def show_search_lists(self) -> None:
        name = self.find_your_institute_search.get_text()
        search_term = len(name) > 0
        dot_count = name.count('.')
        logger.debug(f"show_search_lists: name: {name} len: {len(name)}")

        if dot_count > 1:
            self.other_servers_list_model.clear()
            self.other_servers_list_model.append([name, 0])

        if search_term:
            self.find_your_institute_image.hide()
            self.find_your_institute_spacer.hide()
            self.add_other_server_row.hide()
        else:
            self.find_your_institute_image.show()
            self.find_your_institute_spacer.show()
            self.add_other_server_row.hide()

        if len(self.institute_list_model) > 0 and search_term:
            self.institute_access_header.show()
            self.institute_tree_view.show()
        else:
            self.institute_access_header.hide()
            self.institute_tree_view.hide()
        if len(self.secure_internet_list_model) > 0 and search_term:
            self.secure_internet_header.show()
            self.secure_internet_tree_view.show()
        else:
            self.secure_internet_header.hide()
            self.secure_internet_tree_view.hide()
        if len(self.other_servers_list_model) > 0 and search_term:
            self.other_servers_header.show()
            self.other_servers_tree_view.show()
        else:
            self.other_servers_header.hide()
            self.other_servers_tree_view.hide()

    def on_location_selection_changed(self, selection) -> None:
        logger.debug("on_location_selection_changed")
        logger.debug(f"# selected rows: {selection.count_selected_rows()}")
        (model, tree_iter) = selection.get_selected()
        if tree_iter is not None:
            self.data.new_server_name = model[tree_iter][0]
            display_name = model[tree_iter][0]
            i = model[tree_iter][2]
            selection.disconnect_by_func(self.on_location_selection_changed)
            logger.debug(self.data.locations[i])
            base_url = str(self.data.locations[i]['base_url'])
            country_code = self.data.locations[i]['country_code']
            self.data.new_server_image = FLAG_PREFIX + country_code + "@1,5x.png"
            if 'support_contact' in self.data.locations[i]:
                self.data.new_support_contact = self.data.locations[i]['support_contact']
            logger.debug(f"on_location_selection_changed: {display_name} {base_url}")
            self.show_empty()
            thread_helper(lambda: handle_location_thread(base_url, self))
        selection.unselect_all()

    def setup_connection(self, auth_url, secure_internet: Optional[list] = None, interactive: bool = False) -> None:

        self.data.auth_url = auth_url
        self.data.locations = secure_internet

        logger.debug(f"starting procedure with auth_url: {self.data.auth_url}")
        exists = get_token(self.data.auth_url)

        if exists:
            token, self.data.token_endpoint, self.data.authorization_endpoint = exists
            thread_helper(lambda: restoring_token_thread(token, self.data.token_endpoint, self))
        else:
            self.show_open_browser()
            thread_helper(lambda: fetch_token_thread(self))

    def token_available(self) -> None:
        """
        Called when the token is available
        """
        if self.data.locations:
            thread_helper(lambda: handle_secure_internet_thread(self))
        else:
            self.handle_profiles()

    def handle_profiles(self) -> None:
        logger.debug(f"using api_url: {self.data.api_url}")
        thread_helper(lambda: handle_profiles_thread(self))

    def finalize_configuration(self, profile_id) -> None:
        logger.debug("finalize_configuration")
        self.show_connection(False)
        thread_helper(lambda: finalize_configuration_thread(profile_id, self))

    def configuration_finalized_cb(self, result):
        logger.debug(f"configuration_finalized_cb: {result}")
        GLib.idle_add(lambda: self.show_connection())

    def configuration_finalized(self, config, private_key, certificate) -> None:
        if nm_available():
            logger.info("nm available:")
            save_connection(self.client, config, private_key, certificate, self.configuration_finalized_cb)
        else:
            target = Path('eduVPN.ovpn').resolve()
            write_config(config, private_key, certificate, target)
            GLib.idle_add(lambda: self.connection_written())

    def connection_written(self) -> None:
        logger.debug("connection_written")
        self.show_connection()

    def show_back_button(self, show: bool = True, enabled: bool = True):
        if show:
            self.back_button.show()
        else:
            self.back_button.hide()
        self.back_button_event_box.set_sensitive(enabled)


def fetch_token_thread(gui) -> None:
    logger.debug("fetching token")
    try:
        gui.data.api_url, gui.data.token_endpoint, auth_endpoint = get_info(gui.data.auth_url)
        gui.data.oauth = get_oauth(gui.data.token_endpoint, auth_endpoint)
        set_token(gui.data.auth_url, gui.data.oauth.token, gui.data.token_endpoint, auth_endpoint)
        GLib.idle_add(lambda: gui.token_available())
    except Exception as e:
        msg = f"Got exception {e} requesting {gui.data.auth_url}"
        logger.debug(msg)
        GLib.idle_add(lambda: gui.show_find_your_institute(clear_text=False))


<<<<<<< HEAD
def restoring_token_thread(exists, gui) -> None:
=======
def restoring_token_thread(token, token_endpoint, gui) -> None:
>>>>>>> c80a988a
    logger.debug("token exists, restoring")
    gui.data.oauth = OAuth2Session(client_id=CLIENT_ID, token=token, auto_refresh_url=token_endpoint)
    gui.data.oauth.refresh_token(token_url=gui.data.token_endpoint)
    gui.data.api_url, _, _ = get_info(gui.data.auth_url)
    GLib.idle_add(lambda: gui.token_available())


def handle_location_thread(base_url, gui) -> None:
    logger.debug("fetching location info")
    gui.data.api_url, _, _ = get_info(base_url)
    GLib.idle_add(lambda: gui.handle_profiles())


def handle_profiles_thread(gui) -> None:
    gui.data.oauth.refresh_token(token_url=gui.data.token_endpoint)
    gui.data.profiles = list_profiles(gui.data.oauth, gui.data.api_url)
    if len(gui.data.profiles) > 1:
        gui.profiles_list_model.clear()
        for i, profile in enumerate(gui.data.profiles):
            gui.profiles_list_model.append([profile['display_name'], i])
        GLib.idle_add(lambda: gui.show_choose_profile())
    else:
        profile_id = str(gui.data.profiles[0]['profile_id'])
        GLib.idle_add(lambda: gui.finalize_configuration(profile_id))


def handle_secure_internet_thread(gui) -> None:
    if len(gui.data.secure_internet) > 1:
        gui.locations_list_model.clear()
        for i, location in enumerate(gui.data.locations):
            flag_location = FLAG_PREFIX + location['country_code'] + "@1,5x.png"
            if os.path.exists(flag_location):
                flag_image = GdkPixbuf.Pixbuf.new_from_file(flag_location)
                gui.locations_list_model.append([retrieve_country_name(location['country_code']), flag_image, i])

        GLib.idle_add(lambda: gui.show_choose_location())
    else:
        base_url = str(gui.data.locations[0]['base_url'])
        GLib.idle_add(lambda: gui.finalize_configuration(base_url))


def finalize_configuration_thread(profile_id, gui: EduVpnGui) -> None:
    logger.debug("finalize_configuration_thread")
    config = get_config(gui.data.oauth, gui.data.api_url, profile_id)
    private_key, certificate = create_keypair(gui.data.oauth, gui.data.api_url)

    set_api_url(gui.data.api_url)
    set_auth_url(gui.data.auth_url)
    set_profile(profile_id)
    GLib.idle_add(lambda: gui.configuration_finalized(config, private_key, certificate))<|MERGE_RESOLUTION|>--- conflicted
+++ resolved
@@ -135,11 +135,15 @@
         self.locations_list_model = Gtk.ListStore(GObject.TYPE_STRING, GdkPixbuf.Pixbuf, GObject.TYPE_INT)
 
         try:
-<<<<<<< HEAD
             self.data = BackendData()
-=======
+        except Exception as e:
+            msg = f"Got exception {e} initializing backend data"
+            logger.error(msg)
+            self.data = None
+        else:
+            init_dbus_system_bus(self.nm_status_cb)
+        try:
             self.data = BackendData(lets_connect)
->>>>>>> c80a988a
         except Exception as e:
             msg = f"Got exception {e} initializing backend data"
             logger.error(msg)
@@ -736,11 +740,7 @@
         GLib.idle_add(lambda: gui.show_find_your_institute(clear_text=False))
 
 
-<<<<<<< HEAD
-def restoring_token_thread(exists, gui) -> None:
-=======
 def restoring_token_thread(token, token_endpoint, gui) -> None:
->>>>>>> c80a988a
     logger.debug("token exists, restoring")
     gui.data.oauth = OAuth2Session(client_id=CLIENT_ID, token=token, auto_refresh_url=token_endpoint)
     gui.data.oauth.refresh_token(token_url=gui.data.token_endpoint)
