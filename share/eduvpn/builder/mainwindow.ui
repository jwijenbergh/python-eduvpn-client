<?xml version="1.0" encoding="UTF-8"?>
<!-- Generated with glade 3.40.0 -->
<interface>
  <requires lib="gtk+" version="3.20"/>
  <!-- interface-local-resource-path ../images -->
  <object class="EduVpnGtkWindow" id="eduvpn">
    <property name="can-focus">False</property>
    <property name="title" translatable="yes">eduVPN</property>
    <property name="default-width">440</property>
    <property name="default-height">597</property>
    <property name="has-resize-grip">True</property>
    <signal name="delete-event" handler="on_close_window" swapped="no"/>
    <child>
      <object class="GtkOverlay" id="mainOverlay">
        <property name="visible">True</property>
        <property name="can-focus">False</property>
        <child>
          <object class="GtkBox">
            <property name="visible">True</property>
            <property name="can-focus">False</property>
            <property name="margin-start">20</property>
            <property name="margin-end">20</property>
            <property name="margin-top">16</property>
            <property name="margin-bottom">20</property>
            <property name="orientation">vertical</property>
            <child>
              <object class="GtkBox">
                <property name="height-request">36</property>
                <property name="visible">True</property>
                <property name="can-focus">False</property>
                <property name="margin-bottom">16</property>
                <child type="center">
                  <object class="GtkImage" id="appLogo">
                    <property name="width-request">120</property>
                    <property name="height-request">36</property>
                    <property name="visible">True</property>
                    <property name="can-focus">False</property>
                    <property name="pixbuf">../images/edu-vpn-logo.png</property>
                  </object>
                  <packing>
                    <property name="expand">False</property>
                    <property name="fill">True</property>
                    <property name="position">1</property>
                  </packing>
                </child>
                <child>
                  <object class="GtkEventBox" id="backButtonEventBox">
                    <property name="width-request">30</property>
                    <property name="can-focus">False</property>
                    <signal name="button-press-event" handler="on_go_back" swapped="no"/>
                    <child>
                      <object class="GtkImage" id="backButton">
                        <property name="visible">True</property>
                        <property name="can-focus">False</property>
                        <property name="icon-name">go-previous</property>
                      </object>
                    </child>
                  </object>
                  <packing>
                    <property name="expand">False</property>
                    <property name="fill">True</property>
                    <property name="position">0</property>
                  </packing>
                </child>
                <child>
                  <object class="GtkBox">
                    <property name="visible">True</property>
                    <property name="can-focus">False</property>
                    <property name="halign">end</property>
                    <property name="spacing">10</property>
                    <child>
                      <object class="GtkEventBox">
                        <property name="visible">True</property>
                        <property name="can-focus">False</property>
                        <signal name="button-press-event" handler="on_info_press_event" swapped="no"/>
                        <child>
                          <object class="GtkImage" id="infoButton">
                            <property name="visible">True</property>
                            <property name="can-focus">False</property>
                            <property name="pixbuf">../images/question-icon.png</property>
                            <property name="icon_size">3</property>
                          </object>
                        </child>
                      </object>
                      <packing>
                        <property name="expand">False</property>
                        <property name="fill">True</property>
                        <property name="position">1</property>
                      </packing>
                    </child>
                  </object>
                  <packing>
                    <property name="expand">False</property>
                    <property name="fill">True</property>
                    <property name="pack-type">end</property>
                    <property name="position">2</property>
                  </packing>
                </child>
              </object>
              <packing>
                <property name="expand">False</property>
                <property name="fill">True</property>
                <property name="position">0</property>
              </packing>
            </child>
            <child>
              <object class="GtkStack" id="pageStack">
                <property name="visible">True</property>
                <property name="can-focus">False</property>
                <child>
                  <object class="GtkBox" id="findServerPage">
                    <property name="visible">True</property>
                    <property name="can-focus">False</property>
                    <property name="margin-start">10</property>
                    <property name="margin-end">10</property>
                    <property name="orientation">vertical</property>
                    <property name="spacing">10</property>
                    <child>
                      <object class="GtkBox" id="findServerSearchForm">
                        <property name="can-focus">False</property>
                        <property name="orientation">vertical</property>
                        <property name="spacing">10</property>
                        <child>
                          <object class="GtkImage" id="findServerImage">
                            <property name="visible">True</property>
                            <property name="can-focus">False</property>
                            <property name="pixbuf">../images/institute.png</property>
                          </object>
                          <packing>
                            <property name="expand">False</property>
                            <property name="fill">True</property>
                            <property name="position">0</property>
                          </packing>
                        </child>
                        <child>
                          <object class="GtkLabel" id="findServerLabel">
                            <property name="visible">True</property>
                            <property name="can-focus">False</property>
                            <property name="label" translatable="yes">Find your institute</property>
                            <attributes>
                              <attribute name="weight" value="bold"/>
                            </attributes>
                          </object>
                          <packing>
                            <property name="expand">False</property>
                            <property name="fill">True</property>
                            <property name="position">1</property>
                          </packing>
                        </child>
                        <child>
                          <object class="GtkSearchEntry" id="findServerSearchInput">
                            <property name="visible">True</property>
                            <property name="can-focus">True</property>
                            <property name="primary-icon-name">edit-find-symbolic</property>
                            <property name="primary-icon-activatable">False</property>
                            <property name="primary-icon-sensitive">False</property>
                            <property name="placeholder-text" translatable="yes">Search for your institute...</property>
                            <signal name="activate" handler="on_search_activate" swapped="no"/>
                            <signal name="search-changed" handler="on_search_changed" swapped="no"/>
                          </object>
                          <packing>
                            <property name="expand">True</property>
                            <property name="fill">True</property>
                            <property name="position">2</property>
                          </packing>
                        </child>
                      </object>
                      <packing>
                        <property name="expand">False</property>
                        <property name="fill">True</property>
                        <property name="position">0</property>
                      </packing>
                    </child>
                    <child>
                      <object class="GtkBox" id="addOtherServerRow">
                        <property name="can-focus">False</property>
                        <property name="orientation">vertical</property>
                        <child>
                          <object class="GtkButton" id="addOtherServerButton">
                            <property name="label" translatable="yes">Add Other Server</property>
                            <property name="visible">True</property>
                            <property name="can-focus">True</property>
                            <property name="receives-default">True</property>
                            <property name="halign">center</property>
                            <property name="valign">center</property>
                            <signal name="clicked" handler="on_add_other_server" swapped="no"/>
                          </object>
                          <packing>
                            <property name="expand">False</property>
                            <property name="fill">True</property>
                            <property name="position">0</property>
                          </packing>
                        </child>
                      </object>
                      <packing>
                        <property name="expand">False</property>
                        <property name="fill">True</property>
                        <property name="position">1</property>
                      </packing>
                    </child>
                    <child>
                      <object class="GtkBox" id="addCustomServerRow">
                        <property name="can-focus">False</property>
                        <property name="orientation">vertical</property>
                        <child>
                          <object class="GtkButton" id="addCustomServerButton">
                            <property name="label" translatable="yes">Add Server</property>
                            <property name="visible">True</property>
                            <property name="can-focus">True</property>
                            <property name="receives-default">True</property>
                            <property name="halign">center</property>
                            <property name="valign">center</property>
                            <signal name="clicked" handler="on_add_custom_server" swapped="no"/>
                          </object>
                          <packing>
                            <property name="expand">False</property>
                            <property name="fill">True</property>
                            <property name="position">0</property>
                          </packing>
                        </child>
                      </object>
                      <packing>
                        <property name="expand">False</property>
                        <property name="fill">True</property>
                        <property name="position">2</property>
                      </packing>
                    </child>
                    <child>
                      <object class="GtkBox" id="serverListContainer">
                        <property name="visible">True</property>
                        <property name="can-focus">False</property>
                        <property name="orientation">vertical</property>
                        <property name="spacing">10</property>
                        <child>
                          <object class="GtkBox" id="instituteAccessHeader">
                            <property name="can-focus">False</property>
                            <property name="spacing">15</property>
                            <child>
                              <object class="GtkImage" id="instituteIcon">
                                <property name="visible">True</property>
                                <property name="can-focus">False</property>
                                <property name="margin-left">2</property>
                                <property name="margin-right">2</property>
                                <property name="margin-start">2</property>
                                <property name="margin-end">2</property>
                                <property name="pixbuf">../images/institute-icon.png</property>
                              </object>
                              <packing>
                                <property name="expand">False</property>
                                <property name="fill">True</property>
                                <property name="position">0</property>
                              </packing>
                            </child>
                            <child>
                              <object class="GtkLabel">
                                <property name="visible">True</property>
                                <property name="can-focus">False</property>
                                <property name="label" translatable="yes">Institute Access</property>
                                <attributes>
                                  <attribute name="weight" value="bold"/>
                                </attributes>
                              </object>
                              <packing>
                                <property name="expand">False</property>
                                <property name="fill">True</property>
                                <property name="position">1</property>
                              </packing>
                            </child>
                          </object>
                          <packing>
                            <property name="expand">False</property>
                            <property name="fill">True</property>
                            <property name="position">0</property>
                          </packing>
                        </child>
                        <child>
                          <object class="GtkScrolledWindow" id="instituteScrolledView">
                            <property name="visible">True</property>
                            <property name="can-focus">True</property>
                            <child>
                              <object class="GtkTreeView" id="instituteTreeView">
                                <property name="can-focus">True</property>
                                <property name="hexpand">True</property>
                                <property name="vexpand">True</property>
                                <property name="headers-visible">False</property>
                                <property name="enable-search">False</property>
                                <property name="search-column">0</property>
                                <property name="hover-selection">True</property>
                                <property name="enable-grid-lines">horizontal</property>
                                <property name="activate-on-single-click">True</property>
                                <signal name="button-press-event" handler="on_server_row_pressed" swapped="no"/>
                                <signal name="row-activated" handler="on_server_row_activated" swapped="no"/>
                                <child internal-child="selection">
                                  <object class="GtkTreeSelection"/>
                                </child>
                              </object>
                            </child>
                          </object>
                          <packing>
                            <property name="expand">True</property>
                            <property name="fill">True</property>
                            <property name="position">1</property>
                          </packing>
                        </child>
                        <child>
                          <object class="GtkBox" id="secureInternetHeader">
                            <property name="visible">True</property>
                            <property name="can-focus">False</property>
                            <property name="spacing">15</property>
                            <child>
                              <object class="GtkImage" id="earthIcon">
                                <property name="visible">True</property>
                                <property name="can-focus">False</property>
                                <property name="margin-left">2</property>
                                <property name="margin-right">2</property>
                                <property name="margin-start">2</property>
                                <property name="margin-end">2</property>
                                <property name="pixbuf">../images/earth-icon.png</property>
                              </object>
                              <packing>
                                <property name="expand">False</property>
                                <property name="fill">True</property>
                                <property name="position">0</property>
                              </packing>
                            </child>
                            <child>
                              <object class="GtkLabel">
                                <property name="visible">True</property>
                                <property name="can-focus">False</property>
                                <property name="label" translatable="yes">Secure Internet</property>
                                <attributes>
                                  <attribute name="weight" value="bold"/>
                                </attributes>
                              </object>
                              <packing>
                                <property name="expand">False</property>
                                <property name="fill">True</property>
                                <property name="position">1</property>
                              </packing>
                            </child>
                            <child>
                              <object class="GtkButton" id="changeLocationButton">
                                <property name="label" translatable="yes">Change Location</property>
                                <property name="visible">True</property>
                                <property name="can-focus">True</property>
                                <property name="receives-default">True</property>
                                <signal name="clicked" handler="on_change_location" swapped="no"/>
                              </object>
                              <packing>
                                <property name="expand">False</property>
                                <property name="fill">True</property>
                                <property name="pack-type">end</property>
                                <property name="position">2</property>
                              </packing>
                            </child>
                          </object>
                          <packing>
                            <property name="expand">False</property>
                            <property name="fill">True</property>
                            <property name="position">2</property>
                          </packing>
                        </child>
                        <child>
                          <object class="GtkScrolledWindow" id="secureInternetScrolledView">
                            <property name="visible">True</property>
                            <property name="can-focus">True</property>
                            <child>
                              <object class="GtkTreeView" id="secureInternetTreeView">
                                <property name="can-focus">True</property>
                                <property name="headers-visible">False</property>
                                <property name="enable-search">False</property>
                                <property name="search-column">0</property>
                                <property name="hover-selection">True</property>
                                <property name="enable-grid-lines">horizontal</property>
                                <property name="activate-on-single-click">True</property>
                                <signal name="button-press-event" handler="on_server_row_pressed" swapped="no"/>
                                <signal name="row-activated" handler="on_server_row_activated" swapped="no"/>
                                <child internal-child="selection">
                                  <object class="GtkTreeSelection"/>
                                </child>
                              </object>
                            </child>
                          </object>
                          <packing>
                            <property name="expand">True</property>
                            <property name="fill">True</property>
                            <property name="position">3</property>
                          </packing>
                        </child>
                        <child>
                          <object class="GtkBox" id="otherServersHeader">
                            <property name="visible">True</property>
                            <property name="can-focus">False</property>
                            <property name="spacing">15</property>
                            <child>
                              <object class="GtkImage" id="serverIcon">
                                <property name="visible">True</property>
                                <property name="can-focus">False</property>
                                <property name="margin-left">2</property>
                                <property name="margin-right">2</property>
                                <property name="margin-start">2</property>
                                <property name="margin-end">2</property>
                                <property name="pixbuf">../images/server-icon.png</property>
                              </object>
                              <packing>
                                <property name="expand">False</property>
                                <property name="fill">True</property>
                                <property name="position">0</property>
                              </packing>
                            </child>
                            <child>
                              <object class="GtkLabel">
                                <property name="visible">True</property>
                                <property name="can-focus">False</property>
                                <property name="label" translatable="yes">Other Servers</property>
                                <attributes>
                                  <attribute name="weight" value="bold"/>
                                </attributes>
                              </object>
                              <packing>
                                <property name="expand">False</property>
                                <property name="fill">True</property>
                                <property name="position">1</property>
                              </packing>
                            </child>
                          </object>
                          <packing>
                            <property name="expand">False</property>
                            <property name="fill">True</property>
                            <property name="position">4</property>
                          </packing>
                        </child>
                        <child>
                          <object class="GtkScrolledWindow" id="otherServersScrolledView">
                            <property name="visible">True</property>
                            <property name="can-focus">True</property>
                            <child>
                              <object class="GtkTreeView" id="otherServersTreeView">
                                <property name="can-focus">True</property>
                                <property name="headers-visible">False</property>
                                <property name="enable-search">False</property>
                                <property name="search-column">0</property>
                                <property name="hover-selection">True</property>
                                <property name="enable-grid-lines">horizontal</property>
                                <property name="activate-on-single-click">True</property>
                                <signal name="button-press-event" handler="on_server_row_pressed" swapped="no"/>
                                <signal name="row-activated" handler="on_server_row_activated" swapped="no"/>
                                <child internal-child="selection">
                                  <object class="GtkTreeSelection"/>
                                </child>
                              </object>
                            </child>
                          </object>
                          <packing>
                            <property name="expand">True</property>
                            <property name="fill">True</property>
                            <property name="position">5</property>
                          </packing>
                        </child>
                      </object>
                      <packing>
                        <property name="expand">True</property>
                        <property name="fill">True</property>
                        <property name="position">3</property>
                      </packing>
                    </child>
                  </object>
                </child>
                <child>
                  <object class="GtkBox" id="openBrowserPage">
                    <property name="visible">True</property>
                    <property name="can-focus">False</property>
                    <property name="valign">center</property>
                    <property name="orientation">vertical</property>
                    <property name="spacing">10</property>
                    <child>
                      <object class="GtkLabel">
                        <property name="visible">True</property>
                        <property name="can-focus">False</property>
                        <property name="label" translatable="yes">Authorization required</property>
                        <attributes>
                          <attribute name="weight" value="bold"/>
                        </attributes>
                      </object>
                      <packing>
                        <property name="expand">False</property>
                        <property name="fill">True</property>
                        <property name="position">0</property>
                      </packing>
                    </child>
                    <child>
                      <object class="GtkLabel">
                        <property name="visible">True</property>
                        <property name="can-focus">False</property>
                        <property name="label" translatable="yes">This app needs authorization and has opened your webbrowser. It will proceed when you have completed the authorization</property>
                        <property name="justify">center</property>
                        <property name="wrap">True</property>
                      </object>
                      <packing>
                        <property name="expand">False</property>
                        <property name="fill">True</property>
                        <property name="position">1</property>
                      </packing>
                    </child>
                    <child>
                      <object class="GtkSpinner">
                        <property name="height-request">30</property>
                        <property name="visible">True</property>
                        <property name="can-focus">False</property>
                        <property name="active">True</property>
                      </object>
                      <packing>
                        <property name="expand">False</property>
                        <property name="fill">True</property>
                        <property name="position">2</property>
                      </packing>
                    </child>
                    <child>
                      <object class="GtkButton" id="cancelBrowserButton">
                        <property name="label" translatable="yes">Cancel</property>
                        <property name="visible">True</property>
                        <property name="can-focus">True</property>
                        <property name="receives-default">True</property>
                        <property name="halign">center</property>
                        <signal name="clicked" handler="on_cancel_oauth_setup" swapped="no"/>
                      </object>
                      <packing>
                        <property name="expand">False</property>
                        <property name="fill">False</property>
                        <property name="position">3</property>
                      </packing>
                    </child>
                  </object>
                  <packing>
                    <property name="position">1</property>
                  </packing>
                </child>
                <child>
                  <object class="GtkBox" id="chooseLocationPage">
                    <property name="visible">True</property>
                    <property name="can-focus">False</property>
                    <property name="orientation">vertical</property>
                    <property name="spacing">10</property>
                    <child>
                      <object class="GtkLabel" id="chooseLocationLabel">
                        <property name="visible">True</property>
                        <property name="can-focus">False</property>
                        <property name="label" translatable="yes">Please choose a location</property>
                        <attributes>
                          <attribute name="weight" value="bold"/>
                        </attributes>
                      </object>
                      <packing>
                        <property name="expand">False</property>
                        <property name="fill">True</property>
                        <property name="position">0</property>
                      </packing>
                    </child>
                    <child>
                      <object class="GtkScrolledWindow">
                        <property name="visible">True</property>
                        <property name="can-focus">True</property>
                        <child>
                          <object class="GtkTreeView" id="locationTreeView">
                            <property name="visible">True</property>
                            <property name="can-focus">True</property>
                            <property name="hexpand">True</property>
                            <property name="vexpand">True</property>
                            <property name="headers-visible">False</property>
                            <property name="enable-search">False</property>
                            <property name="search-column">0</property>
                            <property name="hover-selection">True</property>
                            <property name="enable-grid-lines">horizontal</property>
                            <property name="activate-on-single-click">True</property>
                            <signal name="row-activated" handler="on_location_row_activated" swapped="no"/>
                            <child internal-child="selection">
                              <object class="GtkTreeSelection"/>
                            </child>
                          </object>
                        </child>
                      </object>
                      <packing>
                        <property name="expand">True</property>
                        <property name="fill">True</property>
                        <property name="position">1</property>
                      </packing>
                    </child>
                  </object>
                  <packing>
                    <property name="position">2</property>
                  </packing>
                </child>
                <child>
                  <object class="GtkBox" id="chooseProfilePage">
                    <property name="visible">True</property>
                    <property name="can-focus">False</property>
                    <property name="orientation">vertical</property>
                    <property name="spacing">10</property>
                    <child>
                      <object class="GtkLabel" id="chooseProfileLabel">
                        <property name="visible">True</property>
                        <property name="can-focus">False</property>
                        <property name="label" translatable="yes">Please choose a profile</property>
                        <attributes>
                          <attribute name="weight" value="bold"/>
                        </attributes>
                      </object>
                      <packing>
                        <property name="expand">False</property>
                        <property name="fill">True</property>
                        <property name="position">0</property>
                      </packing>
                    </child>
                    <child>
                      <object class="GtkScrolledWindow">
                        <property name="visible">True</property>
                        <property name="can-focus">True</property>
                        <child>
                          <object class="GtkTreeView" id="profileTreeView">
                            <property name="visible">True</property>
                            <property name="can-focus">True</property>
                            <property name="hexpand">True</property>
                            <property name="vexpand">True</property>
                            <property name="headers-visible">False</property>
                            <property name="enable-search">False</property>
                            <property name="search-column">0</property>
                            <property name="hover-selection">True</property>
                            <property name="enable-grid-lines">horizontal</property>
                            <property name="activate-on-single-click">True</property>
                            <signal name="row-activated" handler="on_profile_row_activated" swapped="no"/>
                            <child internal-child="selection">
                              <object class="GtkTreeSelection"/>
                            </child>
                          </object>
                        </child>
                      </object>
                      <packing>
                        <property name="expand">True</property>
                        <property name="fill">True</property>
                        <property name="position">1</property>
                      </packing>
                    </child>
                  </object>
                  <packing>
                    <property name="position">3</property>
                  </packing>
                </child>
                <child>
                  <object class="GtkBox" id="connectionPage">
                    <property name="visible">True</property>
                    <property name="can-focus">False</property>
                    <property name="valign">center</property>
                    <property name="orientation">vertical</property>
                    <property name="spacing">10</property>
                    <property name="baseline-position">bottom</property>
                    <child>
                      <object class="GtkImage" id="serverImage">
                        <property name="visible">True</property>
                        <property name="can-focus">False</property>
                        <property name="stock">gtk-missing-image</property>
                      </object>
                      <packing>
                        <property name="expand">False</property>
                        <property name="fill">False</property>
                        <property name="position">0</property>
                      </packing>
                    </child>
                    <child>
                      <object class="GtkLabel" id="serverLabel">
                        <property name="visible">True</property>
                        <property name="can-focus">False</property>
                        <property name="label" translatable="yes">Server Label</property>
                        <property name="justify">center</property>
                        <attributes>
                          <attribute name="weight" value="bold"/>
                        </attributes>
                      </object>
                      <packing>
                        <property name="expand">False</property>
                        <property name="fill">False</property>
                        <property name="position">1</property>
                      </packing>
                    </child>
                    <child>
                      <object class="GtkLabel" id="supportLabel">
                        <property name="visible">True</property>
                        <property name="can-focus">False</property>
                        <property name="label" translatable="yes">Support:</property>
                        <property name="selectable">True</property>
                      </object>
                      <packing>
                        <property name="expand">True</property>
                        <property name="fill">True</property>
                        <property name="position">2</property>
                      </packing>
                    </child>
<<<<<<< HEAD
                    <child>
                      <object class="GtkImage" id="connectionStatusImage">
                        <property name="visible">True</property>
                        <property name="can-focus">False</property>
                        <property name="pixbuf">../images/desktop-default.png</property>
                      </object>
                      <packing>
                        <property name="expand">True</property>
                        <property name="fill">True</property>
                        <property name="position">3</property>
                      </packing>
                    </child>
                    <child>
                      <object class="GtkLabel" id="connectionStatusLabel">
                        <property name="visible">True</property>
                        <property name="can-focus">False</property>
                        <property name="label" translatable="yes">Not connected</property>
                      </object>
                      <packing>
                        <property name="expand">False</property>
                        <property name="fill">True</property>
                        <property name="position">4</property>
                      </packing>
                    </child>
                    <child>
                      <object class="GtkLabel" id="connectionSessionLabel">
                        <property name="visible">True</property>
                        <property name="can-focus">False</property>
                      </object>
                      <packing>
                        <property name="expand">False</property>
                        <property name="fill">True</property>
                        <property name="position">5</property>
                      </packing>
                    </child>
                    <child>
                      <object class="GtkSwitch" id="connectionSwitch">
                        <property name="visible">True</property>
                        <property name="can-focus">True</property>
                        <property name="halign">center</property>
                        <signal name="state-set" handler="on_switch_connection_state" swapped="no"/>
                      </object>
                      <packing>
                        <property name="expand">False</property>
                        <property name="fill">True</property>
                        <property name="position">6</property>
                      </packing>
                    </child>
                    <child>
                      <object class="GtkLabel" id="selectProfileText">
                        <property name="visible">True</property>
                        <property name="can-focus">False</property>
                        <property name="label" translatable="yes">Select Profile:</property>
                      </object>
                      <packing>
                        <property name="expand">False</property>
                        <property name="fill">True</property>
                        <property name="position">7</property>
                      </packing>
                    </child>
                    <child>
                      <object class="GtkComboBoxText" id="selectProfileCombo">
                        <property name="visible">True</property>
                        <property name="can-focus">False</property>
                        <property name="halign">center</property>
                        <signal name="changed" handler="on_profile_combo_changed" swapped="no"/>
                      </object>
                      <packing>
                        <property name="expand">False</property>
                        <property name="fill">True</property>
                        <property name="position">8</property>
                      </packing>
                    </child>
                    <child>
                      <object class="GtkButton" id="renewSessionButton">
                        <property name="label" translatable="yes">Renew Session</property>
=======
                    <child>
                      <object class="GtkImage" id="connectionStatusImage">
>>>>>>> 521329ff
                        <property name="visible">True</property>
                        <property name="can-focus">True</property>
                        <property name="receives-default">True</property>
                        <property name="halign">center</property>
                        <property name="image-position">top</property>
                        <signal name="clicked" handler="on_renew_session_clicked" swapped="no"/>
                      </object>
                      <packing>
                        <property name="expand">False</property>
                        <property name="fill">True</property>
                        <property name="position">9</property>
                      </packing>
                    </child>
                    <child>
                      <object class="GtkBox" id="failoverText">
                        <property name="can-focus">False</property>
<<<<<<< HEAD
=======
                        <property name="pixbuf">../images/desktop-default.png</property>
                      </object>
                      <packing>
                        <property name="expand">True</property>
                        <property name="fill">True</property>
                        <property name="position">3</property>
                      </packing>
                    </child>
                    <child>
                      <object class="GtkLabel" id="connectionStatusLabel">
                        <property name="visible">True</property>
                        <property name="can-focus">False</property>
                        <property name="label" translatable="yes">Not connected</property>
                      </object>
                      <packing>
                        <property name="expand">False</property>
                        <property name="fill">True</property>
                        <property name="position">4</property>
                      </packing>
                    </child>
                    <child>
                      <object class="GtkLabel" id="connectionSessionLabel">
                        <property name="visible">True</property>
                        <property name="can-focus">False</property>
                      </object>
                      <packing>
                        <property name="expand">False</property>
                        <property name="fill">True</property>
                        <property name="position">5</property>
                      </packing>
                    </child>
                    <child>
                      <object class="GtkSwitch" id="connectionSwitch">
                        <property name="visible">True</property>
                        <property name="can-focus">True</property>
                        <property name="halign">center</property>
                        <signal name="state-set" handler="on_switch_connection_state" swapped="no"/>
                      </object>
                      <packing>
                        <property name="expand">False</property>
                        <property name="fill">True</property>
                        <property name="position">6</property>
                      </packing>
                    </child>
                    <child>
                      <object class="GtkLabel" id="selectProfileText">
                        <property name="visible">True</property>
                        <property name="can-focus">False</property>
                        <property name="label" translatable="yes">Select Profile:</property>
                      </object>
                      <packing>
                        <property name="expand">False</property>
                        <property name="fill">True</property>
                        <property name="position">7</property>
                      </packing>
                    </child>
                    <child>
                      <object class="GtkComboBoxText" id="selectProfileCombo">
                        <property name="visible">True</property>
                        <property name="can-focus">False</property>
                        <property name="halign">center</property>
                        <signal name="changed" handler="on_profile_combo_changed" swapped="no"/>
                      </object>
                      <packing>
                        <property name="expand">False</property>
                        <property name="fill">True</property>
                        <property name="position">8</property>
                      </packing>
                    </child>
                    <child>
                      <object class="GtkButton" id="renewSessionButton">
                        <property name="label" translatable="yes">Renew Session</property>
                        <property name="visible">True</property>
                        <property name="can-focus">True</property>
                        <property name="receives-default">True</property>
                        <property name="halign">center</property>
                        <property name="image-position">top</property>
                        <signal name="clicked" handler="on_renew_session_clicked" swapped="no"/>
                      </object>
                      <packing>
                        <property name="expand">False</property>
                        <property name="fill">True</property>
                        <property name="position">9</property>
                      </packing>
                    </child>
                    <child>
                      <object class="GtkBox" id="failoverText">
                        <property name="can-focus">False</property>
>>>>>>> 521329ff
                        <property name="halign">center</property>
                        <property name="margin-start">50</property>
                        <property name="margin-end">50</property>
                        <child>
                          <object class="GtkImage">
                            <property name="visible">True</property>
                            <property name="can-focus">False</property>
                            <property name="icon-name">dialog-information</property>
                          </object>
                          <packing>
                            <property name="expand">False</property>
                            <property name="fill">True</property>
                            <property name="padding">3</property>
                            <property name="position">0</property>
                          </packing>
                        </child>
<<<<<<< HEAD
                        <child>
                          <object class="GtkLabel" id="failoverLabel">
                            <property name="visible">True</property>
                            <property name="can-focus">False</property>
                            <property name="label" translatable="yes"></property>
                            <property name="wrap">True</property>
                          </object>
                          <packing>
                            <property name="expand">False</property>
                            <property name="fill">True</property>
                            <property name="position">1</property>
                          </packing>
                        </child>
                      </object>
                      <packing>
                        <property name="expand">False</property>
                        <property name="fill">True</property>
                        <property name="position">10</property>
                      </packing>
                    </child>
                    <child>
                      <object class="GtkExpander" id="connectionInfoExpander">
                        <property name="visible">True</property>
                        <property name="can-focus">True</property>
                        <property name="halign">center</property>
                        <signal name="activate" handler="on_toggle_connection_info" swapped="no"/>
                        <child>
                          <object class="GtkFrame">
                            <property name="visible">True</property>
                            <property name="can-focus">False</property>
=======
                        <child>
                          <object class="GtkLabel" id="failoverLabel">
                            <property name="visible">True</property>
                            <property name="can-focus">False</property>
                            <property name="label" translatable="yes"></property>
                            <property name="wrap">True</property>
                          </object>
                          <packing>
                            <property name="expand">False</property>
                            <property name="fill">True</property>
                            <property name="position">1</property>
                          </packing>
                        </child>
                      </object>
                      <packing>
                        <property name="expand">False</property>
                        <property name="fill">True</property>
                        <property name="position">10</property>
                      </packing>
                    </child>
                    <child>
                      <object class="GtkExpander" id="connectionInfoExpander">
                        <property name="visible">True</property>
                        <property name="can-focus">True</property>
                        <property name="halign">center</property>
                        <signal name="activate" handler="on_toggle_connection_info" swapped="no"/>
                        <child>
                          <object class="GtkFrame">
                            <property name="visible">True</property>
                            <property name="can-focus">False</property>
>>>>>>> 521329ff
                            <property name="margin-top">10</property>
                            <property name="label-xalign">0</property>
                            <property name="shadow-type">etched-out</property>
                            <child>
                              <object class="GtkAlignment">
                                <property name="visible">True</property>
                                <property name="can-focus">False</property>
                                <property name="left-padding">12</property>
                                <child>
                                  <!-- n-columns=4 n-rows=4 -->
                                  <object class="GtkGrid">
                                    <property name="visible">True</property>
                                    <property name="can-focus">False</property>
                                    <property name="halign">start</property>
                                    <property name="hexpand">True</property>
                                    <property name="row-spacing">3</property>
                                    <property name="column-spacing">15</property>
                                    <property name="row-homogeneous">True</property>
                                    <property name="column-homogeneous">True</property>
                                    <child>
                                      <object class="GtkLabel">
                                        <property name="visible">True</property>
                                        <property name="can-focus">False</property>
                                        <property name="halign">start</property>
                                        <property name="hexpand">True</property>
                                        <property name="label" translatable="yes">Downloaded</property>
                                        <attributes>
                                          <attribute name="weight" value="semibold"/>
                                        </attributes>
                                      </object>
                                      <packing>
                                        <property name="left-attach">0</property>
                                        <property name="top-attach">0</property>
                                      </packing>
                                    </child>
                                    <child>
                                      <object class="GtkLabel" id="connectionInfoDownloadedText">
                                        <property name="visible">True</property>
                                        <property name="can-focus">False</property>
                                        <property name="halign">start</property>
                                        <property name="hexpand">True</property>
                                        <property name="label" translatable="yes">N/A</property>
                                      </object>
                                      <packing>
                                        <property name="left-attach">1</property>
                                        <property name="top-attach">0</property>
                                      </packing>
                                    </child>
                                    <child>
                                      <object class="GtkLabel">
                                        <property name="visible">True</property>
                                        <property name="can-focus">False</property>
                                        <property name="halign">start</property>
                                        <property name="hexpand">True</property>
                                        <property name="label" translatable="yes">Uploaded</property>
                                        <attributes>
                                          <attribute name="weight" value="semibold"/>
                                        </attributes>
                                      </object>
                                      <packing>
                                        <property name="left-attach">2</property>
                                        <property name="top-attach">0</property>
                                      </packing>
                                    </child>
                                    <child>
                                      <object class="GtkLabel" id="connectionInfoUploadedText">
                                        <property name="visible">True</property>
                                        <property name="can-focus">False</property>
                                        <property name="halign">start</property>
                                        <property name="hexpand">True</property>
                                        <property name="label" translatable="yes">N/A</property>
                                      </object>
                                      <packing>
                                        <property name="left-attach">3</property>
                                        <property name="top-attach">0</property>
                                      </packing>
                                    </child>
                                    <child>
                                      <object class="GtkLabel">
                                        <property name="visible">True</property>
                                        <property name="can-focus">False</property>
                                        <property name="halign">start</property>
                                        <property name="hexpand">True</property>
                                        <property name="label" translatable="yes">IPv4 Address</property>
                                        <attributes>
                                          <attribute name="weight" value="semibold"/>
                                        </attributes>
                                      </object>
                                      <packing>
                                        <property name="left-attach">0</property>
                                        <property name="top-attach">2</property>
                                      </packing>
                                    </child>
                                    <child>
                                      <object class="GtkLabel">
                                        <property name="visible">True</property>
                                        <property name="can-focus">False</property>
                                        <property name="halign">start</property>
                                        <property name="hexpand">True</property>
                                        <property name="label" translatable="yes">IPv6 Address</property>
                                        <attributes>
                                          <attribute name="weight" value="semibold"/>
                                        </attributes>
                                      </object>
                                      <packing>
                                        <property name="left-attach">2</property>
                                        <property name="top-attach">2</property>
                                      </packing>
                                    </child>
                                    <child>
                                      <object class="GtkLabel" id="connectionInfoIpv4AddressText">
                                        <property name="visible">True</property>
                                        <property name="can-focus">False</property>
                                        <property name="halign">start</property>
                                        <property name="hexpand">True</property>
                                        <property name="label" translatable="yes">N/A</property>
                                      </object>
                                      <packing>
                                        <property name="left-attach">0</property>
                                        <property name="top-attach">3</property>
                                        <property name="width">2</property>
                                      </packing>
                                    </child>
                                    <child>
                                      <object class="GtkLabel" id="connectionInfoIpv6AddressText">
                                        <property name="visible">True</property>
                                        <property name="can-focus">False</property>
                                        <property name="halign">start</property>
                                        <property name="hexpand">True</property>
                                        <property name="label" translatable="yes">N/A</property>
                                      </object>
                                      <packing>
                                        <property name="left-attach">2</property>
                                        <property name="top-attach">3</property>
                                        <property name="width">2</property>
                                      </packing>
                                    </child>
                                    <child>
                                      <placeholder/>
                                    </child>
                                    <child>
                                      <placeholder/>
                                    </child>
                                    <child>
                                      <placeholder/>
                                    </child>
                                    <child>
                                      <placeholder/>
                                    </child>
                                    <child>
                                      <placeholder/>
                                    </child>
                                    <child>
                                      <placeholder/>
                                    </child>
                                  </object>
                                </child>
                              </object>
                            </child>
                            <child type="label">
                              <object class="GtkLabel" id="connectionInfoProtocolText">
                                <property name="visible">True</property>
                                <property name="can-focus">False</property>
                                <property name="label" translatable="yes">Protocol: N/A</property>
                                <property name="use-markup">True</property>
                              </object>
                            </child>
                          </object>
                        </child>
                        <child type="label">
                          <object class="GtkLabel">
                            <property name="visible">True</property>
                            <property name="can-focus">False</property>
                            <property name="label" translatable="yes">Show connection info</property>
                            <attributes>
                              <attribute name="scale" value="1.3"/>
                            </attributes>
                          </object>
                        </child>
                      </object>
                      <packing>
                        <property name="expand">False</property>
                        <property name="fill">False</property>
                        <property name="position">11</property>
                      </packing>
                    </child>
                  </object>
                  <packing>
                    <property name="position">4</property>
                  </packing>
                </child>
                <child>
                  <object class="GtkBox" id="loadingPage">
                    <property name="visible">True</property>
                    <property name="can-focus">False</property>
                    <property name="valign">center</property>
                    <property name="orientation">vertical</property>
                    <property name="spacing">10</property>
                    <child>
                      <object class="GtkLabel" id="loadingTitle">
                        <property name="visible">True</property>
                        <property name="can-focus">False</property>
                        <property name="label" translatable="yes">Loading</property>
                        <attributes>
                          <attribute name="weight" value="bold"/>
                        </attributes>
                      </object>
                      <packing>
                        <property name="expand">False</property>
                        <property name="fill">True</property>
                        <property name="position">1</property>
                      </packing>
                    </child>
                    <child>
                      <object class="GtkLabel" id="loadingMessage">
                        <property name="visible">True</property>
                        <property name="can-focus">False</property>
                        <property name="label" translatable="yes">Please wait</property>
                        <property name="justify">center</property>
                      </object>
                      <packing>
                        <property name="expand">False</property>
                        <property name="fill">True</property>
                        <property name="position">2</property>
                      </packing>
                    </child>
                    <child>
                      <object class="GtkSpinner">
                        <property name="height-request">30</property>
                        <property name="visible">True</property>
                        <property name="can-focus">False</property>
                        <property name="active">True</property>
                      </object>
                      <packing>
                        <property name="expand">False</property>
                        <property name="fill">True</property>
                        <property name="position">3</property>
                      </packing>
                    </child>
                  </object>
                  <packing>
                    <property name="position">5</property>
                  </packing>
                </child>
              </object>
              <packing>
                <property name="expand">False</property>
                <property name="fill">True</property>
                <property name="position">1</property>
<<<<<<< HEAD
              </packing>
            </child>
          </object>
          <packing>
            <property name="index">-1</property>
          </packing>
        </child>
      </object>
    </child>
  </object>
  <object class="GtkDialog" id="infoDialog">
    <property name="can-focus">False</property>
    <property name="title" translatable="yes">eduVPN info</property>
    <property name="type-hint">dialog</property>
    <signal name="delete-event" handler="on_info_delete" swapped="no"/>
    <child internal-child="vbox">
      <object class="GtkBox">
        <property name="can-focus">False</property>
        <property name="margin-start">10</property>
        <property name="margin-end">10</property>
        <property name="margin-top">5</property>
        <property name="margin-bottom">5</property>
        <property name="orientation">vertical</property>
        <property name="spacing">15</property>
        <child internal-child="action_area">
          <object class="GtkButtonBox">
            <property name="can-focus">False</property>
            <property name="layout-style">end</property>
            <child>
              <placeholder/>
            </child>
          </object>
          <packing>
            <property name="expand">False</property>
            <property name="fill">False</property>
            <property name="position">0</property>
          </packing>
        </child>
        <child>
          <object class="GtkBox">
            <property name="visible">True</property>
            <property name="can-focus">False</property>
            <property name="orientation">vertical</property>
            <child>
              <object class="GtkLabel">
                <property name="visible">True</property>
                <property name="can-focus">False</property>
                <property name="label" translatable="yes">About</property>
                <attributes>
                  <attribute name="weight" value="bold"/>
                  <attribute name="size" value="12288"/>
                </attributes>
              </object>
              <packing>
                <property name="expand">False</property>
                <property name="fill">True</property>
                <property name="position">0</property>
=======
>>>>>>> 521329ff
              </packing>
            </child>
          </object>
          <packing>
            <property name="index">-1</property>
          </packing>
        </child>
      </object>
    </child>
  </object>
  <object class="GtkDialog" id="infoDialog">
    <property name="can-focus">False</property>
    <property name="title" translatable="yes">eduVPN info</property>
    <property name="type-hint">dialog</property>
    <signal name="delete-event" handler="on_info_delete" swapped="no"/>
    <child internal-child="vbox">
      <object class="GtkBox">
        <property name="can-focus">False</property>
        <property name="margin-start">10</property>
        <property name="margin-end">10</property>
        <property name="margin-top">5</property>
        <property name="margin-bottom">5</property>
        <property name="orientation">vertical</property>
        <property name="spacing">15</property>
        <child internal-child="action_area">
          <object class="GtkButtonBox">
            <property name="can-focus">False</property>
            <property name="layout-style">end</property>
            <child>
              <placeholder/>
            </child>
          </object>
          <packing>
            <property name="expand">False</property>
            <property name="fill">False</property>
            <property name="position">0</property>
          </packing>
        </child>
        <child>
          <object class="GtkBox">
            <property name="visible">True</property>
            <property name="can-focus">False</property>
            <property name="orientation">vertical</property>
            <child>
<<<<<<< HEAD
              <object class="GtkBox">
                <property name="visible">True</property>
                <property name="can-focus">False</property>
                <property name="orientation">vertical</property>
                <child>
                  <object class="GtkImage" id="appLogoInfo1">
                    <property name="width-request">120</property>
                    <property name="height-request">36</property>
                    <property name="visible">True</property>
                    <property name="can-focus">False</property>
                    <property name="pixbuf">../images/edu-vpn-logo.png</property>
                  </object>
                  <packing>
                    <property name="expand">False</property>
                    <property name="fill">True</property>
                    <property name="position">0</property>
                  </packing>
                </child>
                <child>
                  <object class="GtkBox">
                    <property name="visible">True</property>
                    <property name="can-focus">False</property>
                    <property name="spacing">5</property>
                    <child>
                      <object class="GtkLabel">
                        <property name="visible">True</property>
                        <property name="can-focus">False</property>
                        <property name="margin-top">5</property>
                        <property name="label" translatable="yes">Linux client version:</property>
                      </object>
                      <packing>
                        <property name="expand">False</property>
                        <property name="fill">True</property>
                        <property name="position">0</property>
                      </packing>
                    </child>
                    <child>
                      <object class="GtkLabel" id="infoVersion">
                        <property name="visible">True</property>
                        <property name="can-focus">False</property>
                        <property name="margin-top">5</property>
                      </object>
                      <packing>
                        <property name="expand">False</property>
                        <property name="fill">True</property>
                        <property name="position">2</property>
                      </packing>
                    </child>
                  </object>
                  <packing>
                    <property name="expand">False</property>
                    <property name="fill">False</property>
                    <property name="position">1</property>
                  </packing>
                </child>
=======
              <object class="GtkLabel">
                <property name="visible">True</property>
                <property name="can-focus">False</property>
                <property name="label" translatable="yes">About</property>
                <attributes>
                  <attribute name="weight" value="bold"/>
                  <attribute name="size" value="12288"/>
                </attributes>
>>>>>>> 521329ff
              </object>
              <packing>
                <property name="expand">False</property>
                <property name="fill">True</property>
<<<<<<< HEAD
                <property name="position">1</property>
              </packing>
            </child>
          </object>
          <packing>
            <property name="expand">False</property>
            <property name="fill">True</property>
            <property name="position">1</property>
          </packing>
        </child>
        <child>
          <object class="GtkBox">
            <property name="visible">True</property>
            <property name="can-focus">False</property>
            <property name="orientation">vertical</property>
            <child>
              <object class="GtkLabel">
                <property name="visible">True</property>
                <property name="can-focus">False</property>
                <property name="label" translatable="yes">Support</property>
                <attributes>
                  <attribute name="weight" value="bold"/>
                  <attribute name="size" value="12288"/>
                </attributes>
              </object>
              <packing>
                <property name="expand">False</property>
                <property name="fill">True</property>
                <property name="position">0</property>
              </packing>
            </child>
            <child>
              <object class="GtkLabel">
                <property name="visible">True</property>
                <property name="can-focus">True</property>
                <property name="halign">start</property>
                <property name="label" translatable="yes">You can contact your organization by going to the following page:
 &lt;a href="https://status.eduvpn.org/"&gt;eduVPN contact status page&lt;/a&gt;.</property>
                <property name="use-markup">True</property>
              </object>
              <packing>
                <property name="expand">False</property>
                <property name="fill">False</property>
                <property name="padding">5</property>
                <property name="position">1</property>
              </packing>
            </child>
          </object>
          <packing>
            <property name="expand">False</property>
            <property name="fill">True</property>
            <property name="position">2</property>
          </packing>
        </child>
        <child>
          <object class="GtkBox">
            <property name="visible">True</property>
            <property name="can-focus">False</property>
            <property name="orientation">vertical</property>
            <child>
              <object class="GtkLabel">
                <property name="visible">True</property>
                <property name="can-focus">False</property>
                <property name="label" translatable="yes">Reporting issues</property>
                <attributes>
                  <attribute name="weight" value="bold"/>
                  <attribute name="size" value="12288"/>
                </attributes>
              </object>
              <packing>
                <property name="expand">False</property>
                <property name="fill">True</property>
=======
>>>>>>> 521329ff
                <property name="position">0</property>
              </packing>
            </child>
            <child>
              <object class="GtkBox">
                <property name="visible">True</property>
                <property name="can-focus">False</property>
                <property name="orientation">vertical</property>
                <child>
                  <object class="GtkImage" id="appLogoInfo">
                    <property name="width-request">120</property>
                    <property name="height-request">36</property>
                    <property name="visible">True</property>
<<<<<<< HEAD
                    <property name="can-focus">True</property>
                    <property name="halign">start</property>
                    <property name="label" translatable="yes">If you have found a bug/issue with the client itself,
you can report an issue on the &lt;a href="https://github.com/eduvpn/eduvpn-common"&gt;GitHub repository&lt;/a&gt;.
Make sure to include the log file if applicable, which is available
at the following location:</property>
                    <property name="use-markup">True</property>
=======
                    <property name="can-focus">False</property>
                    <property name="pixbuf">../images/edu-vpn-logo.png</property>
>>>>>>> 521329ff
                  </object>
                  <packing>
                    <property name="expand">False</property>
                    <property name="fill">False</property>
                    <property name="padding">5</property>
                    <property name="position">0</property>
                  </packing>
                </child>
                <child>
<<<<<<< HEAD
                  <object class="GtkLabel" id="infoLogLocation">
                    <property name="visible">True</property>
                    <property name="can-focus">False</property>
                  </object>
                  <packing>
                    <property name="expand">False</property>
                    <property name="fill">True</property>
=======
                  <object class="GtkBox">
                    <property name="visible">True</property>
                    <property name="can-focus">False</property>
                    <property name="spacing">5</property>
                    <child>
                      <object class="GtkLabel">
                        <property name="visible">True</property>
                        <property name="can-focus">False</property>
                        <property name="margin-top">5</property>
                        <property name="label" translatable="yes">Linux client version:</property>
                      </object>
                      <packing>
                        <property name="expand">False</property>
                        <property name="fill">True</property>
                        <property name="position">0</property>
                      </packing>
                    </child>
                    <child>
                      <object class="GtkLabel" id="infoVersion">
                        <property name="visible">True</property>
                        <property name="can-focus">False</property>
                        <property name="margin-top">5</property>
                      </object>
                      <packing>
                        <property name="expand">False</property>
                        <property name="fill">True</property>
                        <property name="position">2</property>
                      </packing>
                    </child>
                  </object>
                  <packing>
                    <property name="expand">False</property>
                    <property name="fill">False</property>
>>>>>>> 521329ff
                    <property name="position">1</property>
                  </packing>
                </child>
              </object>
              <packing>
                <property name="expand">False</property>
                <property name="fill">True</property>
                <property name="position">1</property>
              </packing>
            </child>
          </object>
          <packing>
            <property name="expand">False</property>
            <property name="fill">True</property>
<<<<<<< HEAD
            <property name="position">3</property>
          </packing>
        </child>
      </object>
    </child>
  </object>
  <object class="GtkDialog" id="keyringDialog">
    <property name="can-focus">False</property>
    <property name="title" translatable="yes">eduVPN keyring warning</property>
    <property name="type-hint">dialog</property>
    <child internal-child="vbox">
      <object class="GtkBox">
        <property name="can-focus">False</property>
        <property name="orientation">vertical</property>
        <property name="spacing">2</property>
        <child internal-child="action_area">
          <object class="GtkButtonBox">
            <property name="can-focus">False</property>
            <property name="layout-style">end</property>
            <child>
              <object class="GtkButton" id="button2">
                <property name="label" translatable="yes">Ignore warning and run client</property>
                <property name="visible">True</property>
                <property name="can-focus">True</property>
                <property name="receives-default">True</property>
                <property name="margin-bottom">5</property>
              </object>
              <packing>
                <property name="expand">True</property>
=======
            <property name="position">1</property>
          </packing>
        </child>
        <child>
          <object class="GtkBox" id="infoSupportBox">
            <property name="visible">True</property>
            <property name="can-focus">False</property>
            <property name="orientation">vertical</property>
            <child>
              <object class="GtkLabel">
                <property name="visible">True</property>
                <property name="can-focus">False</property>
                <property name="label" translatable="yes">Support</property>
                <attributes>
                  <attribute name="weight" value="bold"/>
                  <attribute name="size" value="12288"/>
                </attributes>
              </object>
              <packing>
                <property name="expand">False</property>
>>>>>>> 521329ff
                <property name="fill">True</property>
                <property name="position">0</property>
              </packing>
            </child>
            <child>
<<<<<<< HEAD
              <object class="GtkButton" id="button1">
                <property name="label" translatable="yes">Quit client</property>
                <property name="visible">True</property>
                <property name="can-focus">True</property>
                <property name="receives-default">True</property>
                <property name="margin-bottom">5</property>
              </object>
              <packing>
                <property name="expand">True</property>
                <property name="fill">True</property>
                <property name="position">1</property>
=======
              <object class="GtkLabel">
                <property name="visible">True</property>
                <property name="can-focus">True</property>
                <property name="halign">start</property>
                <property name="label" translatable="yes">You can contact your organization by going to the following page:
 &lt;a href="https://status.eduvpn.org/"&gt;eduVPN contact status page&lt;/a&gt;.</property>
                <property name="use-markup">True</property>
              </object>
              <packing>
                <property name="expand">False</property>
                <property name="fill">False</property>
                <property name="padding">5</property>
                <property name="position">1</property>
              </packing>
            </child>
          </object>
          <packing>
            <property name="expand">False</property>
            <property name="fill">True</property>
            <property name="position">2</property>
          </packing>
        </child>
        <child>
          <object class="GtkBox">
            <property name="visible">True</property>
            <property name="can-focus">False</property>
            <property name="orientation">vertical</property>
            <child>
              <object class="GtkLabel">
                <property name="visible">True</property>
                <property name="can-focus">False</property>
                <property name="label" translatable="yes">Reporting issues</property>
                <attributes>
                  <attribute name="weight" value="bold"/>
                  <attribute name="size" value="12288"/>
                </attributes>
              </object>
              <packing>
                <property name="expand">False</property>
                <property name="fill">True</property>
                <property name="position">0</property>
>>>>>>> 521329ff
              </packing>
            </child>
          </object>
          <packing>
            <property name="expand">False</property>
            <property name="fill">False</property>
            <property name="position">0</property>
          </packing>
        </child>
        <child>
          <object class="GtkBox">
            <property name="visible">True</property>
            <property name="can-focus">False</property>
            <property name="orientation">vertical</property>
            <child>
<<<<<<< HEAD
              <object class="GtkLabel">
                <property name="visible">True</property>
                <property name="can-focus">False</property>
                <property name="label" translatable="yes">No keyring available</property>
                <attributes>
                  <attribute name="weight" value="bold"/>
                  <attribute name="size" value="12288"/>
                </attributes>
              </object>
              <packing>
                <property name="expand">False</property>
                <property name="fill">True</property>
                <property name="padding">5</property>
                <property name="position">0</property>
              </packing>
            </child>
            <child>
              <object class="GtkLabel">
                <property name="visible">True</property>
                <property name="can-focus">False</property>
                <property name="margin-start">13</property>
                <property name="margin-end">13</property>
                <property name="label" translatable="yes">A keyring that supports the Freedesktop Secrets API is not available for the client.
If you do have one installed, make sure you have the correct
dependencies installed.

This means that the tokens used for authorizing with various eduVPN servers
will not be stored securely on your system.

Refer to your distribution's manual for further information on this topic.
If you ignore this warning, tokens will be saved insecurely.</property>
              </object>
              <packing>
                <property name="expand">False</property>
                <property name="fill">True</property>
                <property name="padding">18</property>
                <property name="position">1</property>
              </packing>
            </child>
            <child>
              <object class="GtkCheckButton" id="keyringDoNotShow">
                <property name="label" translatable="yes">Do not show this message again</property>
                <property name="visible">True</property>
                <property name="can-focus">True</property>
                <property name="receives-default">False</property>
                <property name="margin-start">10</property>
                <property name="margin-bottom">8</property>
                <property name="draw-indicator">True</property>
=======
              <object class="GtkBox">
                <property name="visible">True</property>
                <property name="can-focus">False</property>
                <property name="orientation">vertical</property>
                <child>
                  <object class="GtkLabel">
                    <property name="visible">True</property>
                    <property name="can-focus">True</property>
                    <property name="halign">start</property>
                    <property name="label" translatable="yes">If you have found a bug/issue with the client itself,
you can report an issue on the &lt;a href="https://github.com/eduvpn/eduvpn-common"&gt;GitHub repository&lt;/a&gt;.
Make sure to include the log file if applicable, which is available
at the following location:</property>
                    <property name="use-markup">True</property>
                  </object>
                  <packing>
                    <property name="expand">False</property>
                    <property name="fill">False</property>
                    <property name="padding">5</property>
                    <property name="position">0</property>
                  </packing>
                </child>
                <child>
                  <object class="GtkLabel" id="infoLogLocation">
                    <property name="visible">True</property>
                    <property name="can-focus">False</property>
                  </object>
                  <packing>
                    <property name="expand">False</property>
                    <property name="fill">True</property>
                    <property name="position">1</property>
                  </packing>
                </child>
>>>>>>> 521329ff
              </object>
              <packing>
                <property name="expand">False</property>
                <property name="fill">True</property>
<<<<<<< HEAD
=======
                <property name="position">1</property>
              </packing>
            </child>
          </object>
          <packing>
            <property name="expand">False</property>
            <property name="fill">True</property>
            <property name="position">3</property>
          </packing>
        </child>
      </object>
    </child>
  </object>
  <object class="GtkDialog" id="keyringDialog">
    <property name="can-focus">False</property>
    <property name="title" translatable="yes">eduVPN keyring warning</property>
    <property name="type-hint">dialog</property>
    <child internal-child="vbox">
      <object class="GtkBox">
        <property name="can-focus">False</property>
        <property name="orientation">vertical</property>
        <property name="spacing">2</property>
        <child internal-child="action_area">
          <object class="GtkButtonBox">
            <property name="can-focus">False</property>
            <property name="layout-style">end</property>
            <child>
              <object class="GtkButton" id="button2">
                <property name="label" translatable="yes">Ignore warning and run client</property>
                <property name="visible">True</property>
                <property name="can-focus">True</property>
                <property name="receives-default">True</property>
                <property name="margin-bottom">5</property>
              </object>
              <packing>
                <property name="expand">True</property>
                <property name="fill">True</property>
                <property name="position">0</property>
              </packing>
            </child>
            <child>
              <object class="GtkButton" id="button1">
                <property name="label" translatable="yes">Quit client</property>
                <property name="visible">True</property>
                <property name="can-focus">True</property>
                <property name="receives-default">True</property>
                <property name="margin-bottom">5</property>
              </object>
              <packing>
                <property name="expand">True</property>
                <property name="fill">True</property>
                <property name="position">1</property>
              </packing>
            </child>
          </object>
          <packing>
            <property name="expand">False</property>
            <property name="fill">False</property>
            <property name="position">0</property>
          </packing>
        </child>
        <child>
          <object class="GtkBox">
            <property name="visible">True</property>
            <property name="can-focus">False</property>
            <property name="orientation">vertical</property>
            <child>
              <object class="GtkLabel">
                <property name="visible">True</property>
                <property name="can-focus">False</property>
                <property name="label" translatable="yes">No keyring available</property>
                <attributes>
                  <attribute name="weight" value="bold"/>
                  <attribute name="size" value="12288"/>
                </attributes>
              </object>
              <packing>
                <property name="expand">False</property>
                <property name="fill">True</property>
                <property name="padding">5</property>
                <property name="position">0</property>
              </packing>
            </child>
            <child>
              <object class="GtkLabel">
                <property name="visible">True</property>
                <property name="can-focus">False</property>
                <property name="margin-start">13</property>
                <property name="margin-end">13</property>
                <property name="label" translatable="yes">A keyring that supports the Freedesktop Secrets API is not available for the client.
If you do have one installed, make sure you have the correct
dependencies installed.

This means that the tokens used for authorizing with various eduVPN servers
will not be stored securely on your system.

Refer to your distribution's manual for further information on this topic.
If you ignore this warning, tokens will be saved insecurely.</property>
              </object>
              <packing>
                <property name="expand">False</property>
                <property name="fill">True</property>
                <property name="padding">18</property>
                <property name="position">1</property>
              </packing>
            </child>
            <child>
              <object class="GtkCheckButton" id="keyringDoNotShow">
                <property name="label" translatable="yes">Do not show this message again</property>
                <property name="visible">True</property>
                <property name="can-focus">True</property>
                <property name="receives-default">False</property>
                <property name="margin-start">10</property>
                <property name="margin-bottom">8</property>
                <property name="draw-indicator">True</property>
              </object>
              <packing>
                <property name="expand">False</property>
                <property name="fill">True</property>
>>>>>>> 521329ff
                <property name="padding">2</property>
                <property name="position">2</property>
              </packing>
            </child>
          </object>
          <packing>
            <property name="expand">False</property>
            <property name="fill">True</property>
            <property name="position">1</property>
          </packing>
        </child>
      </object>
    </child>
    <action-widgets>
      <action-widget response="-13">button2</action-widget>
      <action-widget response="-14">button1</action-widget>
    </action-widgets>
  </object>
</interface><|MERGE_RESOLUTION|>--- conflicted
+++ resolved
@@ -694,7 +694,6 @@
                         <property name="position">2</property>
                       </packing>
                     </child>
-<<<<<<< HEAD
                     <child>
                       <object class="GtkImage" id="connectionStatusImage">
                         <property name="visible">True</property>
@@ -771,10 +770,6 @@
                     <child>
                       <object class="GtkButton" id="renewSessionButton">
                         <property name="label" translatable="yes">Renew Session</property>
-=======
-                    <child>
-                      <object class="GtkImage" id="connectionStatusImage">
->>>>>>> 521329ff
                         <property name="visible">True</property>
                         <property name="can-focus">True</property>
                         <property name="receives-default">True</property>
@@ -791,97 +786,6 @@
                     <child>
                       <object class="GtkBox" id="failoverText">
                         <property name="can-focus">False</property>
-<<<<<<< HEAD
-=======
-                        <property name="pixbuf">../images/desktop-default.png</property>
-                      </object>
-                      <packing>
-                        <property name="expand">True</property>
-                        <property name="fill">True</property>
-                        <property name="position">3</property>
-                      </packing>
-                    </child>
-                    <child>
-                      <object class="GtkLabel" id="connectionStatusLabel">
-                        <property name="visible">True</property>
-                        <property name="can-focus">False</property>
-                        <property name="label" translatable="yes">Not connected</property>
-                      </object>
-                      <packing>
-                        <property name="expand">False</property>
-                        <property name="fill">True</property>
-                        <property name="position">4</property>
-                      </packing>
-                    </child>
-                    <child>
-                      <object class="GtkLabel" id="connectionSessionLabel">
-                        <property name="visible">True</property>
-                        <property name="can-focus">False</property>
-                      </object>
-                      <packing>
-                        <property name="expand">False</property>
-                        <property name="fill">True</property>
-                        <property name="position">5</property>
-                      </packing>
-                    </child>
-                    <child>
-                      <object class="GtkSwitch" id="connectionSwitch">
-                        <property name="visible">True</property>
-                        <property name="can-focus">True</property>
-                        <property name="halign">center</property>
-                        <signal name="state-set" handler="on_switch_connection_state" swapped="no"/>
-                      </object>
-                      <packing>
-                        <property name="expand">False</property>
-                        <property name="fill">True</property>
-                        <property name="position">6</property>
-                      </packing>
-                    </child>
-                    <child>
-                      <object class="GtkLabel" id="selectProfileText">
-                        <property name="visible">True</property>
-                        <property name="can-focus">False</property>
-                        <property name="label" translatable="yes">Select Profile:</property>
-                      </object>
-                      <packing>
-                        <property name="expand">False</property>
-                        <property name="fill">True</property>
-                        <property name="position">7</property>
-                      </packing>
-                    </child>
-                    <child>
-                      <object class="GtkComboBoxText" id="selectProfileCombo">
-                        <property name="visible">True</property>
-                        <property name="can-focus">False</property>
-                        <property name="halign">center</property>
-                        <signal name="changed" handler="on_profile_combo_changed" swapped="no"/>
-                      </object>
-                      <packing>
-                        <property name="expand">False</property>
-                        <property name="fill">True</property>
-                        <property name="position">8</property>
-                      </packing>
-                    </child>
-                    <child>
-                      <object class="GtkButton" id="renewSessionButton">
-                        <property name="label" translatable="yes">Renew Session</property>
-                        <property name="visible">True</property>
-                        <property name="can-focus">True</property>
-                        <property name="receives-default">True</property>
-                        <property name="halign">center</property>
-                        <property name="image-position">top</property>
-                        <signal name="clicked" handler="on_renew_session_clicked" swapped="no"/>
-                      </object>
-                      <packing>
-                        <property name="expand">False</property>
-                        <property name="fill">True</property>
-                        <property name="position">9</property>
-                      </packing>
-                    </child>
-                    <child>
-                      <object class="GtkBox" id="failoverText">
-                        <property name="can-focus">False</property>
->>>>>>> 521329ff
                         <property name="halign">center</property>
                         <property name="margin-start">50</property>
                         <property name="margin-end">50</property>
@@ -898,7 +802,6 @@
                             <property name="position">0</property>
                           </packing>
                         </child>
-<<<<<<< HEAD
                         <child>
                           <object class="GtkLabel" id="failoverLabel">
                             <property name="visible">True</property>
@@ -929,38 +832,6 @@
                           <object class="GtkFrame">
                             <property name="visible">True</property>
                             <property name="can-focus">False</property>
-=======
-                        <child>
-                          <object class="GtkLabel" id="failoverLabel">
-                            <property name="visible">True</property>
-                            <property name="can-focus">False</property>
-                            <property name="label" translatable="yes"></property>
-                            <property name="wrap">True</property>
-                          </object>
-                          <packing>
-                            <property name="expand">False</property>
-                            <property name="fill">True</property>
-                            <property name="position">1</property>
-                          </packing>
-                        </child>
-                      </object>
-                      <packing>
-                        <property name="expand">False</property>
-                        <property name="fill">True</property>
-                        <property name="position">10</property>
-                      </packing>
-                    </child>
-                    <child>
-                      <object class="GtkExpander" id="connectionInfoExpander">
-                        <property name="visible">True</property>
-                        <property name="can-focus">True</property>
-                        <property name="halign">center</property>
-                        <signal name="activate" handler="on_toggle_connection_info" swapped="no"/>
-                        <child>
-                          <object class="GtkFrame">
-                            <property name="visible">True</property>
-                            <property name="can-focus">False</property>
->>>>>>> 521329ff
                             <property name="margin-top">10</property>
                             <property name="label-xalign">0</property>
                             <property name="shadow-type">etched-out</property>
@@ -1210,7 +1081,6 @@
                 <property name="expand">False</property>
                 <property name="fill">True</property>
                 <property name="position">1</property>
-<<<<<<< HEAD
               </packing>
             </child>
           </object>
@@ -1268,59 +1138,15 @@
                 <property name="expand">False</property>
                 <property name="fill">True</property>
                 <property name="position">0</property>
-=======
->>>>>>> 521329ff
               </packing>
             </child>
-          </object>
-          <packing>
-            <property name="index">-1</property>
-          </packing>
-        </child>
-      </object>
-    </child>
-  </object>
-  <object class="GtkDialog" id="infoDialog">
-    <property name="can-focus">False</property>
-    <property name="title" translatable="yes">eduVPN info</property>
-    <property name="type-hint">dialog</property>
-    <signal name="delete-event" handler="on_info_delete" swapped="no"/>
-    <child internal-child="vbox">
-      <object class="GtkBox">
-        <property name="can-focus">False</property>
-        <property name="margin-start">10</property>
-        <property name="margin-end">10</property>
-        <property name="margin-top">5</property>
-        <property name="margin-bottom">5</property>
-        <property name="orientation">vertical</property>
-        <property name="spacing">15</property>
-        <child internal-child="action_area">
-          <object class="GtkButtonBox">
-            <property name="can-focus">False</property>
-            <property name="layout-style">end</property>
             <child>
-              <placeholder/>
-            </child>
-          </object>
-          <packing>
-            <property name="expand">False</property>
-            <property name="fill">False</property>
-            <property name="position">0</property>
-          </packing>
-        </child>
-        <child>
-          <object class="GtkBox">
-            <property name="visible">True</property>
-            <property name="can-focus">False</property>
-            <property name="orientation">vertical</property>
-            <child>
-<<<<<<< HEAD
               <object class="GtkBox">
                 <property name="visible">True</property>
                 <property name="can-focus">False</property>
                 <property name="orientation">vertical</property>
                 <child>
-                  <object class="GtkImage" id="appLogoInfo1">
+                  <object class="GtkImage" id="appLogoInfo">
                     <property name="width-request">120</property>
                     <property name="height-request">36</property>
                     <property name="visible">True</property>
@@ -1370,21 +1196,10 @@
                     <property name="position">1</property>
                   </packing>
                 </child>
-=======
-              <object class="GtkLabel">
-                <property name="visible">True</property>
-                <property name="can-focus">False</property>
-                <property name="label" translatable="yes">About</property>
-                <attributes>
-                  <attribute name="weight" value="bold"/>
-                  <attribute name="size" value="12288"/>
-                </attributes>
->>>>>>> 521329ff
               </object>
               <packing>
                 <property name="expand">False</property>
                 <property name="fill">True</property>
-<<<<<<< HEAD
                 <property name="position">1</property>
               </packing>
             </child>
@@ -1396,7 +1211,7 @@
           </packing>
         </child>
         <child>
-          <object class="GtkBox">
+          <object class="GtkBox" id="infoSupportBox">
             <property name="visible">True</property>
             <property name="can-focus">False</property>
             <property name="orientation">vertical</property>
@@ -1457,276 +1272,10 @@
               <packing>
                 <property name="expand">False</property>
                 <property name="fill">True</property>
-=======
->>>>>>> 521329ff
                 <property name="position">0</property>
               </packing>
             </child>
             <child>
-              <object class="GtkBox">
-                <property name="visible">True</property>
-                <property name="can-focus">False</property>
-                <property name="orientation">vertical</property>
-                <child>
-                  <object class="GtkImage" id="appLogoInfo">
-                    <property name="width-request">120</property>
-                    <property name="height-request">36</property>
-                    <property name="visible">True</property>
-<<<<<<< HEAD
-                    <property name="can-focus">True</property>
-                    <property name="halign">start</property>
-                    <property name="label" translatable="yes">If you have found a bug/issue with the client itself,
-you can report an issue on the &lt;a href="https://github.com/eduvpn/eduvpn-common"&gt;GitHub repository&lt;/a&gt;.
-Make sure to include the log file if applicable, which is available
-at the following location:</property>
-                    <property name="use-markup">True</property>
-=======
-                    <property name="can-focus">False</property>
-                    <property name="pixbuf">../images/edu-vpn-logo.png</property>
->>>>>>> 521329ff
-                  </object>
-                  <packing>
-                    <property name="expand">False</property>
-                    <property name="fill">False</property>
-                    <property name="padding">5</property>
-                    <property name="position">0</property>
-                  </packing>
-                </child>
-                <child>
-<<<<<<< HEAD
-                  <object class="GtkLabel" id="infoLogLocation">
-                    <property name="visible">True</property>
-                    <property name="can-focus">False</property>
-                  </object>
-                  <packing>
-                    <property name="expand">False</property>
-                    <property name="fill">True</property>
-=======
-                  <object class="GtkBox">
-                    <property name="visible">True</property>
-                    <property name="can-focus">False</property>
-                    <property name="spacing">5</property>
-                    <child>
-                      <object class="GtkLabel">
-                        <property name="visible">True</property>
-                        <property name="can-focus">False</property>
-                        <property name="margin-top">5</property>
-                        <property name="label" translatable="yes">Linux client version:</property>
-                      </object>
-                      <packing>
-                        <property name="expand">False</property>
-                        <property name="fill">True</property>
-                        <property name="position">0</property>
-                      </packing>
-                    </child>
-                    <child>
-                      <object class="GtkLabel" id="infoVersion">
-                        <property name="visible">True</property>
-                        <property name="can-focus">False</property>
-                        <property name="margin-top">5</property>
-                      </object>
-                      <packing>
-                        <property name="expand">False</property>
-                        <property name="fill">True</property>
-                        <property name="position">2</property>
-                      </packing>
-                    </child>
-                  </object>
-                  <packing>
-                    <property name="expand">False</property>
-                    <property name="fill">False</property>
->>>>>>> 521329ff
-                    <property name="position">1</property>
-                  </packing>
-                </child>
-              </object>
-              <packing>
-                <property name="expand">False</property>
-                <property name="fill">True</property>
-                <property name="position">1</property>
-              </packing>
-            </child>
-          </object>
-          <packing>
-            <property name="expand">False</property>
-            <property name="fill">True</property>
-<<<<<<< HEAD
-            <property name="position">3</property>
-          </packing>
-        </child>
-      </object>
-    </child>
-  </object>
-  <object class="GtkDialog" id="keyringDialog">
-    <property name="can-focus">False</property>
-    <property name="title" translatable="yes">eduVPN keyring warning</property>
-    <property name="type-hint">dialog</property>
-    <child internal-child="vbox">
-      <object class="GtkBox">
-        <property name="can-focus">False</property>
-        <property name="orientation">vertical</property>
-        <property name="spacing">2</property>
-        <child internal-child="action_area">
-          <object class="GtkButtonBox">
-            <property name="can-focus">False</property>
-            <property name="layout-style">end</property>
-            <child>
-              <object class="GtkButton" id="button2">
-                <property name="label" translatable="yes">Ignore warning and run client</property>
-                <property name="visible">True</property>
-                <property name="can-focus">True</property>
-                <property name="receives-default">True</property>
-                <property name="margin-bottom">5</property>
-              </object>
-              <packing>
-                <property name="expand">True</property>
-=======
-            <property name="position">1</property>
-          </packing>
-        </child>
-        <child>
-          <object class="GtkBox" id="infoSupportBox">
-            <property name="visible">True</property>
-            <property name="can-focus">False</property>
-            <property name="orientation">vertical</property>
-            <child>
-              <object class="GtkLabel">
-                <property name="visible">True</property>
-                <property name="can-focus">False</property>
-                <property name="label" translatable="yes">Support</property>
-                <attributes>
-                  <attribute name="weight" value="bold"/>
-                  <attribute name="size" value="12288"/>
-                </attributes>
-              </object>
-              <packing>
-                <property name="expand">False</property>
->>>>>>> 521329ff
-                <property name="fill">True</property>
-                <property name="position">0</property>
-              </packing>
-            </child>
-            <child>
-<<<<<<< HEAD
-              <object class="GtkButton" id="button1">
-                <property name="label" translatable="yes">Quit client</property>
-                <property name="visible">True</property>
-                <property name="can-focus">True</property>
-                <property name="receives-default">True</property>
-                <property name="margin-bottom">5</property>
-              </object>
-              <packing>
-                <property name="expand">True</property>
-                <property name="fill">True</property>
-                <property name="position">1</property>
-=======
-              <object class="GtkLabel">
-                <property name="visible">True</property>
-                <property name="can-focus">True</property>
-                <property name="halign">start</property>
-                <property name="label" translatable="yes">You can contact your organization by going to the following page:
- &lt;a href="https://status.eduvpn.org/"&gt;eduVPN contact status page&lt;/a&gt;.</property>
-                <property name="use-markup">True</property>
-              </object>
-              <packing>
-                <property name="expand">False</property>
-                <property name="fill">False</property>
-                <property name="padding">5</property>
-                <property name="position">1</property>
-              </packing>
-            </child>
-          </object>
-          <packing>
-            <property name="expand">False</property>
-            <property name="fill">True</property>
-            <property name="position">2</property>
-          </packing>
-        </child>
-        <child>
-          <object class="GtkBox">
-            <property name="visible">True</property>
-            <property name="can-focus">False</property>
-            <property name="orientation">vertical</property>
-            <child>
-              <object class="GtkLabel">
-                <property name="visible">True</property>
-                <property name="can-focus">False</property>
-                <property name="label" translatable="yes">Reporting issues</property>
-                <attributes>
-                  <attribute name="weight" value="bold"/>
-                  <attribute name="size" value="12288"/>
-                </attributes>
-              </object>
-              <packing>
-                <property name="expand">False</property>
-                <property name="fill">True</property>
-                <property name="position">0</property>
->>>>>>> 521329ff
-              </packing>
-            </child>
-          </object>
-          <packing>
-            <property name="expand">False</property>
-            <property name="fill">False</property>
-            <property name="position">0</property>
-          </packing>
-        </child>
-        <child>
-          <object class="GtkBox">
-            <property name="visible">True</property>
-            <property name="can-focus">False</property>
-            <property name="orientation">vertical</property>
-            <child>
-<<<<<<< HEAD
-              <object class="GtkLabel">
-                <property name="visible">True</property>
-                <property name="can-focus">False</property>
-                <property name="label" translatable="yes">No keyring available</property>
-                <attributes>
-                  <attribute name="weight" value="bold"/>
-                  <attribute name="size" value="12288"/>
-                </attributes>
-              </object>
-              <packing>
-                <property name="expand">False</property>
-                <property name="fill">True</property>
-                <property name="padding">5</property>
-                <property name="position">0</property>
-              </packing>
-            </child>
-            <child>
-              <object class="GtkLabel">
-                <property name="visible">True</property>
-                <property name="can-focus">False</property>
-                <property name="margin-start">13</property>
-                <property name="margin-end">13</property>
-                <property name="label" translatable="yes">A keyring that supports the Freedesktop Secrets API is not available for the client.
-If you do have one installed, make sure you have the correct
-dependencies installed.
-
-This means that the tokens used for authorizing with various eduVPN servers
-will not be stored securely on your system.
-
-Refer to your distribution's manual for further information on this topic.
-If you ignore this warning, tokens will be saved insecurely.</property>
-              </object>
-              <packing>
-                <property name="expand">False</property>
-                <property name="fill">True</property>
-                <property name="padding">18</property>
-                <property name="position">1</property>
-              </packing>
-            </child>
-            <child>
-              <object class="GtkCheckButton" id="keyringDoNotShow">
-                <property name="label" translatable="yes">Do not show this message again</property>
-                <property name="visible">True</property>
-                <property name="can-focus">True</property>
-                <property name="receives-default">False</property>
-                <property name="margin-start">10</property>
-                <property name="margin-bottom">8</property>
-                <property name="draw-indicator">True</property>
-=======
               <object class="GtkBox">
                 <property name="visible">True</property>
                 <property name="can-focus">False</property>
@@ -1760,13 +1309,10 @@
                     <property name="position">1</property>
                   </packing>
                 </child>
->>>>>>> 521329ff
               </object>
               <packing>
                 <property name="expand">False</property>
                 <property name="fill">True</property>
-<<<<<<< HEAD
-=======
                 <property name="position">1</property>
               </packing>
             </child>
@@ -1886,7 +1432,6 @@
               <packing>
                 <property name="expand">False</property>
                 <property name="fill">True</property>
->>>>>>> 521329ff
                 <property name="padding">2</property>
                 <property name="position">2</property>
               </packing>
